--- conflicted
+++ resolved
@@ -229,11 +229,7 @@
         nuts3_shapes='resources/nuts3_shapes.geojson',
         **{f"profile_{tech}": f"resources/profile_{tech}.nc"
            for tech in config['renewable']},
-<<<<<<< HEAD
         **{f"conventional_{carrier}_{attr}": fn for carrier in config.get('conventional', {None: {}}).values() for attr, fn in carrier.items() if str(fn).startswith("data/")}, 
-=======
-        **{"conventional_{carrier}_{attrs}": fn for carrier in config.get('conventional', {None: {}}).values() for fn in carrier.values() if str(fn).startswith("data/")}, 
->>>>>>> 3294ad92
     output: "networks/elec.nc"
     log: "logs/add_electricity.log"
     benchmark: "benchmarks/add_electricity"
