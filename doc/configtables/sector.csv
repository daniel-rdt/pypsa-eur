,Unit,Values,Description
transport,--,"{true, false}",Flag to include transport sector.
heating,--,"{true, false}",Flag to include heating sector.
biomass,--,"{true, false}",Flag to include biomass sector.
industry,--,"{true, false}",Flag to include industry sector.
agriculture,--,"{true, false}",Flag to include agriculture sector.
<<<<<<< HEAD
district_heating,--,,`prepare_sector_network.py <https://github.com/PyPSA/pypsa-eur-sec/blob/master/scripts/prepare_sector_network.py>`_
-- potential,--,float,maximum fraction of urban demand which can be supplied by district heating
=======
fossil_fuels,--,"{true, false}","Flag to include imports of fossil fuels ( [""coal"", ""gas"", ""oil"", ""lignite""])"
district_heating,--,,`prepare_sector_network.py <https://github.com/PyPSA/pypsa-eur-sec/blob/master/scripts/prepare_sector_network.py>`_
-- potential,--,float,maximum fraction of urban demand which can be supplied by district heating. Ignored where below current fraction.
>>>>>>> 97176ac4
-- progress,--,Dictionary with planning horizons as keys., Increase of today's district heating demand to potential maximum district heating share. Progress = 0 means today's district heating share. Progress = 1 means maximum fraction of urban demand is supplied by district heating
-- district_heating_loss,--,float,Share increase in district heat demand in urban central due to heat losses
cluster_heat_buses,--,"{true, false}",Cluster residential and service heat buses in `prepare_sector_network.py <https://github.com/PyPSA/pypsa-eur-sec/blob/master/scripts/prepare_sector_network.py>`_  to one to save memory.
,,,
bev_dsm_restriction _value,--,float,Adds a lower state of charge (SOC) limit for battery electric vehicles (BEV) to manage its own energy demand (DSM). Located in `build_transport_demand.py <https://github.com/PyPSA/pypsa-eur-sec/blob/master/scripts/build_transport_demand.py>`_. Set to 0 for no restriction on BEV DSM
bev_dsm_restriction _time,--,float,Time at which SOC of BEV has to be dsm_restriction_value
transport_heating _deadband_upper,°C,float,"The maximum temperature in the vehicle. At higher temperatures, the energy required for cooling in the vehicle increases."
transport_heating _deadband_lower,°C,float,"The minimum temperature in the vehicle. At lower temperatures, the energy required for heating in the vehicle increases."
,,,
ICE_lower_degree_factor,--,float,Share increase in energy demand in internal combustion engine (ICE) for each degree difference between the cold environment and the minimum temperature.
ICE_upper_degree_factor,--,float,Share increase in energy demand in internal combustion engine (ICE) for each degree difference between the hot environment and the maximum temperature.
EV_lower_degree_factor,--,float,Share increase in energy demand in electric vehicles (EV) for each degree difference between the cold environment and the minimum temperature.
EV_upper_degree_factor,--,float,Share increase in energy demand in electric vehicles (EV) for each degree difference between the hot environment and the maximum temperature.
bev_dsm,--,"{true, false}",Add the option for battery electric vehicles (BEV) to participate in demand-side management (DSM)
,,,
bev_availability,--,float,The share for battery electric vehicles (BEV) that are able to do demand side management (DSM)
bev_energy,--,float,The average size of battery electric vehicles (BEV) in MWh
bev_charge_efficiency,--,float,Battery electric vehicles (BEV) charge and discharge efficiency
bev_charge_rate,MWh,float,The power consumption for one electric vehicle (EV) in MWh. Value derived from 3-phase charger with 11 kW.
bev_avail_max,--,float,The maximum share plugged-in availability for passenger electric vehicles.
bev_avail_mean,--,float,The average share plugged-in availability for passenger electric vehicles.
v2g,--,"{true, false}",Allows feed-in to grid from EV battery
land_transport_fuel_cell _share,--,Dictionary with planning horizons as keys.,The share of vehicles that uses fuel cells in a given year
land_transport_electric _share,--,Dictionary with planning horizons as keys.,The share of vehicles that uses electric vehicles (EV) in a given year
land_transport_ice _share,--,Dictionary with planning horizons as keys.,The share of vehicles that uses internal combustion engines (ICE) in a given year. What is not EV or FCEV is oil-fuelled ICE.
transport_electric_efficiency,MWh/100km,float,The conversion efficiencies of electric vehicles in transport
transport_fuel_cell_efficiency,MWh/100km,float,The H2 conversion efficiencies of fuel cells in transport
transport_ice_efficiency,MWh/100km,float,The oil conversion efficiencies of internal combustion engine (ICE) in transport
agriculture_machinery _electric_share,--,float,The share for agricultural machinery that uses electricity
agriculture_machinery _oil_share,--,float,The share for agricultural machinery that uses oil
agriculture_machinery _fuel_efficiency,--,float,The efficiency of electric-powered machinery in the conversion of electricity to meet agricultural needs.
agriculture_machinery _electric_efficiency,--,float,The efficiency of oil-powered machinery in the conversion of oil to meet agricultural needs.
Mwh_MeOH_per_MWh_H2,LHV,float,"The energy amount of the produced methanol per energy amount of hydrogen. From `DECHEMA (2017) <https://dechema.de/dechema_media/Downloads/Positionspapiere/Technology_study_Low_carbon_energy_and_feedstock_for_the_European_chemical_industry-p-20002750.pdf>`_, page 64."
MWh_MeOH_per_tCO2,LHV,float,"The energy amount of the produced methanol per ton of CO2. From `DECHEMA (2017) <https://dechema.de/dechema_media/Downloads/Positionspapiere/Technology_study_Low_carbon_energy_and_feedstock_for_the_European_chemical_industry-p-20002750.pdf>`_, page 66."
MWh_MeOH_per_MWh_e,LHV,float,"The energy amount of the produced methanol per energy amount of electricity. From `DECHEMA (2017) <https://dechema.de/dechema_media/Downloads/Positionspapiere/Technology_study_Low_carbon_energy_and_feedstock_for_the_European_chemical_industry-p-20002750.pdf>`_, page 64."
shipping_hydrogen _liquefaction,--,"{true, false}",Whether to include liquefaction costs for hydrogen demand in shipping.
,,,
shipping_hydrogen_share,--,Dictionary with planning horizons as keys.,The share of ships powered by hydrogen in a given year
shipping_methanol_share,--,Dictionary with planning horizons as keys.,The share of ships powered by methanol in a given year
shipping_oil_share,--,Dictionary with planning horizons as keys.,The share of ships powered by oil in a given year
shipping_methanol _efficiency,--,float,The efficiency of methanol-powered ships in the conversion of methanol to meet shipping needs (propulsion). The efficiency increase from oil can be 10-15% higher according to the `IEA <https://www.iea-amf.org/app/webroot/files/file/Annex%20Reports/AMF_Annex_56.pdf>`_
,,,
shipping_oil_efficiency,--,float,The efficiency of oil-powered ships in the conversion of oil to meet shipping needs (propulsion). Base value derived from 2011
aviation_demand_factor,--,float,The proportion of demand for aviation compared to today's consumption
HVC_demand_factor,--,float,The proportion of demand for high-value chemicals compared to today's consumption
,,,
time_dep_hp_cop,--,"{true, false}",Consider the time dependent coefficient of performance (COP) of the heat pump
heat_pump_sink_T,°C,float,The temperature heat sink used in heat pumps based on DTU / large area radiators. The value is conservatively high to cover hot water and space heating in poorly-insulated buildings
reduce_space_heat _exogenously,--,"{true, false}",Influence on space heating demand by a certain factor (applied before losses in district heating).
reduce_space_heat _exogenously_factor,--,Dictionary with planning horizons as keys.,"A positive factor can mean renovation or demolition of a building. If the factor is negative, it can mean an increase in floor area, increased thermal comfort, population growth. The default factors are determined by the `Eurocalc Homes and buildings decarbonization scenario <http://tool.european-calculator.eu/app/buildings/building-types-area/?levers=1ddd4444421213bdbbbddd44444ffffff11f411111221111211l212221>`_"
retrofitting,,,
-- retro_endogen,--,"{true, false}",Add retrofitting as an endogenous system which co-optimise space heat savings.
-- cost_factor,--,float,Weight costs for building renovation
-- interest_rate,--,float,The interest rate for investment in building components
-- annualise_cost,--,"{true, false}",Annualise the investment costs of retrofitting
-- tax_weighting,--,"{true, false}",Weight the costs of retrofitting depending on taxes in countries
-- construction_index,--,"{true, false}",Weight the costs of retrofitting depending on labour/material costs per country
tes,--,"{true, false}",Add option for storing thermal energy in large water pits associated with district heating systems and individual thermal energy storage (TES)
tes_tau,,,The time constant used to calculate the decay of thermal energy in thermal energy storage (TES): 1- :math:`e^{-1/24τ}`.
-- decentral,days,float,The time constant in decentralized thermal energy storage (TES)
-- central,days,float,The time constant in centralized thermal energy storage (TES)
boilers,--,"{true, false}",Add option for transforming gas into heat using gas boilers
resistive_heaters,--,"{true, false}",Add option for transforming electricity into heat using resistive heaters (independently from gas boilers)
oil_boilers,--,"{true, false}",Add option for transforming oil into heat using boilers
biomass_boiler,--,"{true, false}",Add option for transforming biomass into heat using boilers
overdimension_individual_heating,--,float,Add option for overdimensioning individual heating systems by a certain factor. This allows them to cover heat demand peaks e.g. 10% higher than those in the data with a setting of 1.1.
chp,--,"{true, false}",Add option for using Combined Heat and Power (CHP)
micro_chp,--,"{true, false}",Add option for using Combined Heat and Power (CHP) for decentral areas.
solar_thermal,--,"{true, false}",Add option for using solar thermal to generate heat.
solar_cf_correction,--,float,The correction factor for the value provided by the solar thermal profile calculations
marginal_cost_storage,currency/MWh ,float,The marginal cost of discharging batteries in distributed grids
methanation,--,"{true, false}",Add option for transforming hydrogen and CO2 into methane using methanation.
coal_cc,--,"{true, false}",Add option for coal CHPs with carbon capture
dac,--,"{true, false}",Add option for Direct Air Capture (DAC)
co2_vent,--,"{true, false}",Add option for vent out CO2 from storages to the atmosphere.
allam_cycle,--,"{true, false}",Add option to include `Allam cycle gas power plants <https://en.wikipedia.org/wiki/Allam_power_cycle>`_
hydrogen_fuel_cell,--,"{true, false}",Add option to include hydrogen fuel cell for re-electrification. Assuming OCGT technology costs
hydrogen_turbine,--,"{true, false}",Add option to include hydrogen turbine for re-electrification. Assuming OCGT technology costs
SMR,--,"{true, false}",Add option for transforming natural gas into hydrogen and CO2 using Steam Methane Reforming (SMR)
SMR CC,--,"{true, false}",Add option for transforming natural gas into hydrogen and CO2 using Steam Methane Reforming (SMR) and Carbon Capture (CC)
regional_methanol_demand,--,"{true, false}",Spatially resolve methanol demand. Set to true if regional CO2 constraints needed.
regional_oil_demand,--,"{true, false}",Spatially resolve oil demand. Set to true if regional CO2 constraints needed.
regional_co2 _sequestration_potential,,,
-- enable,--,"{true, false}",Add option for regionally-resolved geological carbon dioxide sequestration potentials based on `CO2StoP <https://setis.ec.europa.eu/european-co2-storage-database_en>`_.
-- attribute,--,string or list,Name (or list of names) of the attribute(s) for the sequestration potential
-- include_onshore,--,"{true, false}",Add options for including onshore sequestration potentials
-- min_size,Gt ,float,Any sites with lower potential than this value will be excluded
-- max_size,Gt ,float,The maximum sequestration potential for any one site.
-- years_of_storage,years,float,The years until potential exhausted at optimised annual rate
co2_sequestration_potential,MtCO2/a,float,The potential of sequestering CO2 in Europe per year
co2_sequestration_cost,currency/tCO2,float,The cost of sequestering a ton of CO2
co2_sequestration_lifetime,years,int,The lifetime of a CO2 sequestration site
co2_spatial,--,"{true, false}","Add option to spatially resolve carrier representing stored carbon dioxide. This allows for more detailed modelling of CCUTS, e.g. regarding the capturing of industrial process emissions, usage as feedstock for electrofuels, transport of carbon dioxide, and geological sequestration sites."
,,,
co2network,--,"{true, false}",Add option for planning a new carbon dioxide transmission network
co2_network_cost_factor,p.u.,float,The cost factor for the capital cost of the carbon dioxide transmission network
,,,
cc_fraction,--,float,The default fraction of CO2 captured with post-combustion capture
hydrogen_underground _storage,--,"{true, false}",Add options for storing hydrogen underground. Storage potential depends regionally.
hydrogen_underground _storage_locations,,"{onshore, nearshore, offshore}","The location where hydrogen underground storage can be located. Onshore, nearshore, offshore means it must be located more than 50 km away from the sea, within 50 km of the sea, or within the sea itself respectively."
,,,
ammonia,--,"{true, false, regional}","Add ammonia as a carrrier. It can be either true (copperplated NH3), false (no NH3 carrier) or ""regional"" (regionalised NH3 without network)"
min_part_load_fischer _tropsch,per unit of p_nom ,float,The minimum unit dispatch (``p_min_pu``) for the Fischer-Tropsch process
min_part_load _methanolisation,per unit of p_nom ,float,The minimum unit dispatch (``p_min_pu``) for the methanolisation process
,,,
use_fischer_tropsch _waste_heat,--,"{true, false}",Add option for using waste heat of Fischer Tropsch in district heating networks
use_fuel_cell_waste_heat,--,"{true, false}",Add option for using waste heat of fuel cells in district heating networks
use_electrolysis_waste _heat,--,"{true, false}",Add option for using waste heat of electrolysis in district heating networks
electricity_transmission _grid,--,"{true, false}",Switch for enabling/disabling the electricity transmission grid.
electricity_distribution _grid,--,"{true, false}",Add a simplified representation of the exchange capacity between transmission and distribution grid level through a link.
electricity_distribution _grid_cost_factor,,,Multiplies the investment cost of the electricity distribution grid
,,,
electricity_grid _connection,--,"{true, false}",Add the cost of electricity grid connection for onshore wind and solar
transmission_efficiency,,,Section to specify transmission losses or compression energy demands of bidirectional links. Splits them into two capacity-linked unidirectional links.
-- {carrier},--,str,The carrier of the link.
-- -- efficiency_static,p.u.,float,Length-independent transmission efficiency.
-- -- efficiency_per_1000km,p.u. per 1000 km,float,Length-dependent transmission efficiency ($\eta^{\text{length}}$)
-- -- compression_per_1000km,p.u. per 1000 km,float,Length-dependent electricity demand for compression ($\eta \cdot \text{length}$) implemented as multi-link to local electricity bus.
H2_network,--,"{true, false}",Add option for new hydrogen pipelines
gas_network,--,"{true, false}","Add existing natural gas infrastructure, incl. LNG terminals, production and entry-points. The existing gas network is added with a lossless transport model. A length-weighted `k-edge augmentation algorithm   <https://networkx.org/documentation/stable/reference/algorithms/generated/networkx.algorithms.connectivity.edge_augmentation.k_edge_augmentation.html#networkx.algorithms.connectivity.edge_augmentation.k_edge_augmentation>`_   can be run to add new candidate gas pipelines such that all regions of the model can be connected to the gas network. When activated, all the gas demands are regionally disaggregated as well."
H2_retrofit,--,"{true, false}",Add option for retrofiting existing pipelines to transport hydrogen.
H2_retrofit_capacity _per_CH4,--,float,"The ratio for H2 capacity per original CH4 capacity of retrofitted pipelines. The `European Hydrogen Backbone (April, 2020) p.15 <https://gasforclimate2050.eu/wp-content/uploads/2020/07/2020_European-Hydrogen-Backbone_Report.pdf>`_ 60% of original natural gas capacity could be used in cost-optimal case as H2 capacity."
gas_network_connectivity _upgrade ,--,float,The number of desired edge connectivity (k) in the length-weighted `k-edge augmentation algorithm <https://networkx.org/documentation/stable/reference/algorithms/generated/networkx.algorithms.connectivity.edge_augmentation.k_edge_augmentation.html#networkx.algorithms.connectivity.edge_augmentation.k_edge_augmentation>`_ used for the gas network
gas_distribution_grid,--,"{true, false}",Add a gas distribution grid
gas_distribution_grid _cost_factor,,,Multiplier for the investment cost of the gas distribution grid
,,,
biomass_spatial,--,"{true, false}",Add option for resolving biomass demand regionally
biomass_transport,--,"{true, false}",Add option for transporting solid biomass between nodes
biogas_upgrading_cc,--,"{true, false}",Add option to capture CO2 from biomass upgrading
conventional_generation,,,Add a more detailed description of conventional carriers. Any power generation requires the consumption of fuel from nodes representing that fuel.
biomass_to_liquid,--,"{true, false}",Add option for transforming solid biomass into liquid fuel with the same properties as oil
<<<<<<< HEAD
=======
electrobiofuels,--,"{true, false}","Add option for transforming solid biomass and hydrogen into liquid fuel to make more use of biogenic carbon, as a combination of BtL and Fischer-Tropsch"
>>>>>>> 97176ac4
biosng,--,"{true, false}",Add option for transforming solid biomass into synthesis gas with the same properties as natural gas
limit_max_growth,,,
-- enable,--,"{true, false}",Add option to limit the maximum growth of a carrier
-- factor,p.u.,float,The maximum growth factor of a carrier (e.g. 1.3 allows  30% larger than max historic growth)
-- max_growth,,,
-- -- {carrier},GW,float,The historic maximum growth of a carrier
-- max_relative_growth,,,
-- -- {carrier},p.u.,float,The historic maximum relative growth of a carrier
,,,
enhanced_geothermal,,,
-- enable,--,"{true, false}",Add option to include Enhanced Geothermal Systems
-- flexible,--,"{true, false}",Add option for flexible operation (see Ricks et al. 2024)
-- max_hours,--,int,The maximum hours the reservoir can be charged under flexible operation
-- max_boost,--,float,The maximum boost in power output under flexible operation
-- var_cf,--,"{true, false}",Add option for variable capacity factor (see Ricks et al. 2024)
<<<<<<< HEAD
-- sustainability_factor,--,float,Share of sourced heat that is replenished by the earth's core (see details in `build_egs_potentials.py <https://github.com/PyPSA/pypsa-eur-sec/blob/master/scripts/build_egs_potentials.py>`_)
solid_biomass_import,,,
-- enable,--,"{true, false}",Add option to include solid biomass imports
-- price,currency/MWh,float,Price for importing solid biomass
-- max_amount,Twh,float,Maximum solid biomass import potential
-- upstream_emissions_factor,p.u.,float,Upstream emissions of solid biomass imports
=======
-- sustainability_factor,--,float,Share of sourced heat that is replenished by the earth's core (see details in `build_egs_potentials.py <https://github.com/PyPSA/pypsa-eur-sec/blob/master/scripts/build_egs_potentials.py>`_)
>>>>>>> 97176ac4
<|MERGE_RESOLUTION|>--- conflicted
+++ resolved
@@ -1,174 +1,161 @@
-,Unit,Values,Description
-transport,--,"{true, false}",Flag to include transport sector.
-heating,--,"{true, false}",Flag to include heating sector.
-biomass,--,"{true, false}",Flag to include biomass sector.
-industry,--,"{true, false}",Flag to include industry sector.
-agriculture,--,"{true, false}",Flag to include agriculture sector.
-<<<<<<< HEAD
-district_heating,--,,`prepare_sector_network.py <https://github.com/PyPSA/pypsa-eur-sec/blob/master/scripts/prepare_sector_network.py>`_
--- potential,--,float,maximum fraction of urban demand which can be supplied by district heating
-=======
-fossil_fuels,--,"{true, false}","Flag to include imports of fossil fuels ( [""coal"", ""gas"", ""oil"", ""lignite""])"
-district_heating,--,,`prepare_sector_network.py <https://github.com/PyPSA/pypsa-eur-sec/blob/master/scripts/prepare_sector_network.py>`_
--- potential,--,float,maximum fraction of urban demand which can be supplied by district heating. Ignored where below current fraction.
->>>>>>> 97176ac4
--- progress,--,Dictionary with planning horizons as keys., Increase of today's district heating demand to potential maximum district heating share. Progress = 0 means today's district heating share. Progress = 1 means maximum fraction of urban demand is supplied by district heating
--- district_heating_loss,--,float,Share increase in district heat demand in urban central due to heat losses
-cluster_heat_buses,--,"{true, false}",Cluster residential and service heat buses in `prepare_sector_network.py <https://github.com/PyPSA/pypsa-eur-sec/blob/master/scripts/prepare_sector_network.py>`_  to one to save memory.
-,,,
-bev_dsm_restriction _value,--,float,Adds a lower state of charge (SOC) limit for battery electric vehicles (BEV) to manage its own energy demand (DSM). Located in `build_transport_demand.py <https://github.com/PyPSA/pypsa-eur-sec/blob/master/scripts/build_transport_demand.py>`_. Set to 0 for no restriction on BEV DSM
-bev_dsm_restriction _time,--,float,Time at which SOC of BEV has to be dsm_restriction_value
-transport_heating _deadband_upper,°C,float,"The maximum temperature in the vehicle. At higher temperatures, the energy required for cooling in the vehicle increases."
-transport_heating _deadband_lower,°C,float,"The minimum temperature in the vehicle. At lower temperatures, the energy required for heating in the vehicle increases."
-,,,
-ICE_lower_degree_factor,--,float,Share increase in energy demand in internal combustion engine (ICE) for each degree difference between the cold environment and the minimum temperature.
-ICE_upper_degree_factor,--,float,Share increase in energy demand in internal combustion engine (ICE) for each degree difference between the hot environment and the maximum temperature.
-EV_lower_degree_factor,--,float,Share increase in energy demand in electric vehicles (EV) for each degree difference between the cold environment and the minimum temperature.
-EV_upper_degree_factor,--,float,Share increase in energy demand in electric vehicles (EV) for each degree difference between the hot environment and the maximum temperature.
-bev_dsm,--,"{true, false}",Add the option for battery electric vehicles (BEV) to participate in demand-side management (DSM)
-,,,
-bev_availability,--,float,The share for battery electric vehicles (BEV) that are able to do demand side management (DSM)
-bev_energy,--,float,The average size of battery electric vehicles (BEV) in MWh
-bev_charge_efficiency,--,float,Battery electric vehicles (BEV) charge and discharge efficiency
-bev_charge_rate,MWh,float,The power consumption for one electric vehicle (EV) in MWh. Value derived from 3-phase charger with 11 kW.
-bev_avail_max,--,float,The maximum share plugged-in availability for passenger electric vehicles.
-bev_avail_mean,--,float,The average share plugged-in availability for passenger electric vehicles.
-v2g,--,"{true, false}",Allows feed-in to grid from EV battery
-land_transport_fuel_cell _share,--,Dictionary with planning horizons as keys.,The share of vehicles that uses fuel cells in a given year
-land_transport_electric _share,--,Dictionary with planning horizons as keys.,The share of vehicles that uses electric vehicles (EV) in a given year
-land_transport_ice _share,--,Dictionary with planning horizons as keys.,The share of vehicles that uses internal combustion engines (ICE) in a given year. What is not EV or FCEV is oil-fuelled ICE.
-transport_electric_efficiency,MWh/100km,float,The conversion efficiencies of electric vehicles in transport
-transport_fuel_cell_efficiency,MWh/100km,float,The H2 conversion efficiencies of fuel cells in transport
-transport_ice_efficiency,MWh/100km,float,The oil conversion efficiencies of internal combustion engine (ICE) in transport
-agriculture_machinery _electric_share,--,float,The share for agricultural machinery that uses electricity
-agriculture_machinery _oil_share,--,float,The share for agricultural machinery that uses oil
-agriculture_machinery _fuel_efficiency,--,float,The efficiency of electric-powered machinery in the conversion of electricity to meet agricultural needs.
-agriculture_machinery _electric_efficiency,--,float,The efficiency of oil-powered machinery in the conversion of oil to meet agricultural needs.
-Mwh_MeOH_per_MWh_H2,LHV,float,"The energy amount of the produced methanol per energy amount of hydrogen. From `DECHEMA (2017) <https://dechema.de/dechema_media/Downloads/Positionspapiere/Technology_study_Low_carbon_energy_and_feedstock_for_the_European_chemical_industry-p-20002750.pdf>`_, page 64."
-MWh_MeOH_per_tCO2,LHV,float,"The energy amount of the produced methanol per ton of CO2. From `DECHEMA (2017) <https://dechema.de/dechema_media/Downloads/Positionspapiere/Technology_study_Low_carbon_energy_and_feedstock_for_the_European_chemical_industry-p-20002750.pdf>`_, page 66."
-MWh_MeOH_per_MWh_e,LHV,float,"The energy amount of the produced methanol per energy amount of electricity. From `DECHEMA (2017) <https://dechema.de/dechema_media/Downloads/Positionspapiere/Technology_study_Low_carbon_energy_and_feedstock_for_the_European_chemical_industry-p-20002750.pdf>`_, page 64."
-shipping_hydrogen _liquefaction,--,"{true, false}",Whether to include liquefaction costs for hydrogen demand in shipping.
-,,,
-shipping_hydrogen_share,--,Dictionary with planning horizons as keys.,The share of ships powered by hydrogen in a given year
-shipping_methanol_share,--,Dictionary with planning horizons as keys.,The share of ships powered by methanol in a given year
-shipping_oil_share,--,Dictionary with planning horizons as keys.,The share of ships powered by oil in a given year
-shipping_methanol _efficiency,--,float,The efficiency of methanol-powered ships in the conversion of methanol to meet shipping needs (propulsion). The efficiency increase from oil can be 10-15% higher according to the `IEA <https://www.iea-amf.org/app/webroot/files/file/Annex%20Reports/AMF_Annex_56.pdf>`_
-,,,
-shipping_oil_efficiency,--,float,The efficiency of oil-powered ships in the conversion of oil to meet shipping needs (propulsion). Base value derived from 2011
-aviation_demand_factor,--,float,The proportion of demand for aviation compared to today's consumption
-HVC_demand_factor,--,float,The proportion of demand for high-value chemicals compared to today's consumption
-,,,
-time_dep_hp_cop,--,"{true, false}",Consider the time dependent coefficient of performance (COP) of the heat pump
-heat_pump_sink_T,°C,float,The temperature heat sink used in heat pumps based on DTU / large area radiators. The value is conservatively high to cover hot water and space heating in poorly-insulated buildings
-reduce_space_heat _exogenously,--,"{true, false}",Influence on space heating demand by a certain factor (applied before losses in district heating).
-reduce_space_heat _exogenously_factor,--,Dictionary with planning horizons as keys.,"A positive factor can mean renovation or demolition of a building. If the factor is negative, it can mean an increase in floor area, increased thermal comfort, population growth. The default factors are determined by the `Eurocalc Homes and buildings decarbonization scenario <http://tool.european-calculator.eu/app/buildings/building-types-area/?levers=1ddd4444421213bdbbbddd44444ffffff11f411111221111211l212221>`_"
-retrofitting,,,
--- retro_endogen,--,"{true, false}",Add retrofitting as an endogenous system which co-optimise space heat savings.
--- cost_factor,--,float,Weight costs for building renovation
--- interest_rate,--,float,The interest rate for investment in building components
--- annualise_cost,--,"{true, false}",Annualise the investment costs of retrofitting
--- tax_weighting,--,"{true, false}",Weight the costs of retrofitting depending on taxes in countries
--- construction_index,--,"{true, false}",Weight the costs of retrofitting depending on labour/material costs per country
-tes,--,"{true, false}",Add option for storing thermal energy in large water pits associated with district heating systems and individual thermal energy storage (TES)
-tes_tau,,,The time constant used to calculate the decay of thermal energy in thermal energy storage (TES): 1- :math:`e^{-1/24τ}`.
--- decentral,days,float,The time constant in decentralized thermal energy storage (TES)
--- central,days,float,The time constant in centralized thermal energy storage (TES)
-boilers,--,"{true, false}",Add option for transforming gas into heat using gas boilers
-resistive_heaters,--,"{true, false}",Add option for transforming electricity into heat using resistive heaters (independently from gas boilers)
-oil_boilers,--,"{true, false}",Add option for transforming oil into heat using boilers
-biomass_boiler,--,"{true, false}",Add option for transforming biomass into heat using boilers
-overdimension_individual_heating,--,float,Add option for overdimensioning individual heating systems by a certain factor. This allows them to cover heat demand peaks e.g. 10% higher than those in the data with a setting of 1.1.
-chp,--,"{true, false}",Add option for using Combined Heat and Power (CHP)
-micro_chp,--,"{true, false}",Add option for using Combined Heat and Power (CHP) for decentral areas.
-solar_thermal,--,"{true, false}",Add option for using solar thermal to generate heat.
-solar_cf_correction,--,float,The correction factor for the value provided by the solar thermal profile calculations
-marginal_cost_storage,currency/MWh ,float,The marginal cost of discharging batteries in distributed grids
-methanation,--,"{true, false}",Add option for transforming hydrogen and CO2 into methane using methanation.
-coal_cc,--,"{true, false}",Add option for coal CHPs with carbon capture
-dac,--,"{true, false}",Add option for Direct Air Capture (DAC)
-co2_vent,--,"{true, false}",Add option for vent out CO2 from storages to the atmosphere.
-allam_cycle,--,"{true, false}",Add option to include `Allam cycle gas power plants <https://en.wikipedia.org/wiki/Allam_power_cycle>`_
-hydrogen_fuel_cell,--,"{true, false}",Add option to include hydrogen fuel cell for re-electrification. Assuming OCGT technology costs
-hydrogen_turbine,--,"{true, false}",Add option to include hydrogen turbine for re-electrification. Assuming OCGT technology costs
-SMR,--,"{true, false}",Add option for transforming natural gas into hydrogen and CO2 using Steam Methane Reforming (SMR)
-SMR CC,--,"{true, false}",Add option for transforming natural gas into hydrogen and CO2 using Steam Methane Reforming (SMR) and Carbon Capture (CC)
-regional_methanol_demand,--,"{true, false}",Spatially resolve methanol demand. Set to true if regional CO2 constraints needed.
-regional_oil_demand,--,"{true, false}",Spatially resolve oil demand. Set to true if regional CO2 constraints needed.
-regional_co2 _sequestration_potential,,,
--- enable,--,"{true, false}",Add option for regionally-resolved geological carbon dioxide sequestration potentials based on `CO2StoP <https://setis.ec.europa.eu/european-co2-storage-database_en>`_.
--- attribute,--,string or list,Name (or list of names) of the attribute(s) for the sequestration potential
--- include_onshore,--,"{true, false}",Add options for including onshore sequestration potentials
--- min_size,Gt ,float,Any sites with lower potential than this value will be excluded
--- max_size,Gt ,float,The maximum sequestration potential for any one site.
--- years_of_storage,years,float,The years until potential exhausted at optimised annual rate
-co2_sequestration_potential,MtCO2/a,float,The potential of sequestering CO2 in Europe per year
-co2_sequestration_cost,currency/tCO2,float,The cost of sequestering a ton of CO2
-co2_sequestration_lifetime,years,int,The lifetime of a CO2 sequestration site
-co2_spatial,--,"{true, false}","Add option to spatially resolve carrier representing stored carbon dioxide. This allows for more detailed modelling of CCUTS, e.g. regarding the capturing of industrial process emissions, usage as feedstock for electrofuels, transport of carbon dioxide, and geological sequestration sites."
-,,,
-co2network,--,"{true, false}",Add option for planning a new carbon dioxide transmission network
-co2_network_cost_factor,p.u.,float,The cost factor for the capital cost of the carbon dioxide transmission network
-,,,
-cc_fraction,--,float,The default fraction of CO2 captured with post-combustion capture
-hydrogen_underground _storage,--,"{true, false}",Add options for storing hydrogen underground. Storage potential depends regionally.
-hydrogen_underground _storage_locations,,"{onshore, nearshore, offshore}","The location where hydrogen underground storage can be located. Onshore, nearshore, offshore means it must be located more than 50 km away from the sea, within 50 km of the sea, or within the sea itself respectively."
-,,,
-ammonia,--,"{true, false, regional}","Add ammonia as a carrrier. It can be either true (copperplated NH3), false (no NH3 carrier) or ""regional"" (regionalised NH3 without network)"
-min_part_load_fischer _tropsch,per unit of p_nom ,float,The minimum unit dispatch (``p_min_pu``) for the Fischer-Tropsch process
-min_part_load _methanolisation,per unit of p_nom ,float,The minimum unit dispatch (``p_min_pu``) for the methanolisation process
-,,,
-use_fischer_tropsch _waste_heat,--,"{true, false}",Add option for using waste heat of Fischer Tropsch in district heating networks
-use_fuel_cell_waste_heat,--,"{true, false}",Add option for using waste heat of fuel cells in district heating networks
-use_electrolysis_waste _heat,--,"{true, false}",Add option for using waste heat of electrolysis in district heating networks
-electricity_transmission _grid,--,"{true, false}",Switch for enabling/disabling the electricity transmission grid.
-electricity_distribution _grid,--,"{true, false}",Add a simplified representation of the exchange capacity between transmission and distribution grid level through a link.
-electricity_distribution _grid_cost_factor,,,Multiplies the investment cost of the electricity distribution grid
-,,,
-electricity_grid _connection,--,"{true, false}",Add the cost of electricity grid connection for onshore wind and solar
-transmission_efficiency,,,Section to specify transmission losses or compression energy demands of bidirectional links. Splits them into two capacity-linked unidirectional links.
--- {carrier},--,str,The carrier of the link.
--- -- efficiency_static,p.u.,float,Length-independent transmission efficiency.
--- -- efficiency_per_1000km,p.u. per 1000 km,float,Length-dependent transmission efficiency ($\eta^{\text{length}}$)
--- -- compression_per_1000km,p.u. per 1000 km,float,Length-dependent electricity demand for compression ($\eta \cdot \text{length}$) implemented as multi-link to local electricity bus.
-H2_network,--,"{true, false}",Add option for new hydrogen pipelines
-gas_network,--,"{true, false}","Add existing natural gas infrastructure, incl. LNG terminals, production and entry-points. The existing gas network is added with a lossless transport model. A length-weighted `k-edge augmentation algorithm   <https://networkx.org/documentation/stable/reference/algorithms/generated/networkx.algorithms.connectivity.edge_augmentation.k_edge_augmentation.html#networkx.algorithms.connectivity.edge_augmentation.k_edge_augmentation>`_   can be run to add new candidate gas pipelines such that all regions of the model can be connected to the gas network. When activated, all the gas demands are regionally disaggregated as well."
-H2_retrofit,--,"{true, false}",Add option for retrofiting existing pipelines to transport hydrogen.
-H2_retrofit_capacity _per_CH4,--,float,"The ratio for H2 capacity per original CH4 capacity of retrofitted pipelines. The `European Hydrogen Backbone (April, 2020) p.15 <https://gasforclimate2050.eu/wp-content/uploads/2020/07/2020_European-Hydrogen-Backbone_Report.pdf>`_ 60% of original natural gas capacity could be used in cost-optimal case as H2 capacity."
-gas_network_connectivity _upgrade ,--,float,The number of desired edge connectivity (k) in the length-weighted `k-edge augmentation algorithm <https://networkx.org/documentation/stable/reference/algorithms/generated/networkx.algorithms.connectivity.edge_augmentation.k_edge_augmentation.html#networkx.algorithms.connectivity.edge_augmentation.k_edge_augmentation>`_ used for the gas network
-gas_distribution_grid,--,"{true, false}",Add a gas distribution grid
-gas_distribution_grid _cost_factor,,,Multiplier for the investment cost of the gas distribution grid
-,,,
-biomass_spatial,--,"{true, false}",Add option for resolving biomass demand regionally
-biomass_transport,--,"{true, false}",Add option for transporting solid biomass between nodes
-biogas_upgrading_cc,--,"{true, false}",Add option to capture CO2 from biomass upgrading
-conventional_generation,,,Add a more detailed description of conventional carriers. Any power generation requires the consumption of fuel from nodes representing that fuel.
-biomass_to_liquid,--,"{true, false}",Add option for transforming solid biomass into liquid fuel with the same properties as oil
-<<<<<<< HEAD
-=======
-electrobiofuels,--,"{true, false}","Add option for transforming solid biomass and hydrogen into liquid fuel to make more use of biogenic carbon, as a combination of BtL and Fischer-Tropsch"
->>>>>>> 97176ac4
-biosng,--,"{true, false}",Add option for transforming solid biomass into synthesis gas with the same properties as natural gas
-limit_max_growth,,,
--- enable,--,"{true, false}",Add option to limit the maximum growth of a carrier
--- factor,p.u.,float,The maximum growth factor of a carrier (e.g. 1.3 allows  30% larger than max historic growth)
--- max_growth,,,
--- -- {carrier},GW,float,The historic maximum growth of a carrier
--- max_relative_growth,,,
--- -- {carrier},p.u.,float,The historic maximum relative growth of a carrier
-,,,
-enhanced_geothermal,,,
--- enable,--,"{true, false}",Add option to include Enhanced Geothermal Systems
--- flexible,--,"{true, false}",Add option for flexible operation (see Ricks et al. 2024)
--- max_hours,--,int,The maximum hours the reservoir can be charged under flexible operation
--- max_boost,--,float,The maximum boost in power output under flexible operation
--- var_cf,--,"{true, false}",Add option for variable capacity factor (see Ricks et al. 2024)
-<<<<<<< HEAD
--- sustainability_factor,--,float,Share of sourced heat that is replenished by the earth's core (see details in `build_egs_potentials.py <https://github.com/PyPSA/pypsa-eur-sec/blob/master/scripts/build_egs_potentials.py>`_)
-solid_biomass_import,,,
--- enable,--,"{true, false}",Add option to include solid biomass imports
--- price,currency/MWh,float,Price for importing solid biomass
--- max_amount,Twh,float,Maximum solid biomass import potential
--- upstream_emissions_factor,p.u.,float,Upstream emissions of solid biomass imports
-=======
--- sustainability_factor,--,float,Share of sourced heat that is replenished by the earth's core (see details in `build_egs_potentials.py <https://github.com/PyPSA/pypsa-eur-sec/blob/master/scripts/build_egs_potentials.py>`_)
->>>>>>> 97176ac4
+,Unit,Values,Description
+transport,--,"{true, false}",Flag to include transport sector.
+heating,--,"{true, false}",Flag to include heating sector.
+biomass,--,"{true, false}",Flag to include biomass sector.
+industry,--,"{true, false}",Flag to include industry sector.
+agriculture,--,"{true, false}",Flag to include agriculture sector.
+fossil_fuels,--,"{true, false}","Flag to include imports of fossil fuels ( [""coal"", ""gas"", ""oil"", ""lignite""])"
+district_heating,--,,`prepare_sector_network.py <https://github.com/PyPSA/pypsa-eur-sec/blob/master/scripts/prepare_sector_network.py>`_
+-- potential,--,float,maximum fraction of urban demand which can be supplied by district heating
+-- progress,--,Dictionary with planning horizons as keys., Increase of today's district heating demand to potential maximum district heating share. Progress = 0 means today's district heating share. Progress = 1 means maximum fraction of urban demand is supplied by district heating
+-- district_heating_loss,--,float,Share increase in district heat demand in urban central due to heat losses
+cluster_heat_buses,--,"{true, false}",Cluster residential and service heat buses in `prepare_sector_network.py <https://github.com/PyPSA/pypsa-eur-sec/blob/master/scripts/prepare_sector_network.py>`_  to one to save memory.
+,,,
+bev_dsm_restriction _value,--,float,Adds a lower state of charge (SOC) limit for battery electric vehicles (BEV) to manage its own energy demand (DSM). Located in `build_transport_demand.py <https://github.com/PyPSA/pypsa-eur-sec/blob/master/scripts/build_transport_demand.py>`_. Set to 0 for no restriction on BEV DSM
+bev_dsm_restriction _time,--,float,Time at which SOC of BEV has to be dsm_restriction_value
+transport_heating _deadband_upper,°C,float,"The maximum temperature in the vehicle. At higher temperatures, the energy required for cooling in the vehicle increases."
+transport_heating _deadband_lower,°C,float,"The minimum temperature in the vehicle. At lower temperatures, the energy required for heating in the vehicle increases."
+,,,
+ICE_lower_degree_factor,--,float,Share increase in energy demand in internal combustion engine (ICE) for each degree difference between the cold environment and the minimum temperature.
+ICE_upper_degree_factor,--,float,Share increase in energy demand in internal combustion engine (ICE) for each degree difference between the hot environment and the maximum temperature.
+EV_lower_degree_factor,--,float,Share increase in energy demand in electric vehicles (EV) for each degree difference between the cold environment and the minimum temperature.
+EV_upper_degree_factor,--,float,Share increase in energy demand in electric vehicles (EV) for each degree difference between the hot environment and the maximum temperature.
+bev_dsm,--,"{true, false}",Add the option for battery electric vehicles (BEV) to participate in demand-side management (DSM)
+,,,
+bev_availability,--,float,The share for battery electric vehicles (BEV) that are able to do demand side management (DSM)
+bev_energy,--,float,The average size of battery electric vehicles (BEV) in MWh
+bev_charge_efficiency,--,float,Battery electric vehicles (BEV) charge and discharge efficiency
+bev_charge_rate,MWh,float,The power consumption for one electric vehicle (EV) in MWh. Value derived from 3-phase charger with 11 kW.
+bev_avail_max,--,float,The maximum share plugged-in availability for passenger electric vehicles.
+bev_avail_mean,--,float,The average share plugged-in availability for passenger electric vehicles.
+v2g,--,"{true, false}",Allows feed-in to grid from EV battery
+land_transport_fuel_cell _share,--,Dictionary with planning horizons as keys.,The share of vehicles that uses fuel cells in a given year
+land_transport_electric _share,--,Dictionary with planning horizons as keys.,The share of vehicles that uses electric vehicles (EV) in a given year
+land_transport_ice _share,--,Dictionary with planning horizons as keys.,The share of vehicles that uses internal combustion engines (ICE) in a given year. What is not EV or FCEV is oil-fuelled ICE.
+transport_electric_efficiency,MWh/100km,float,The conversion efficiencies of electric vehicles in transport
+transport_fuel_cell_efficiency,MWh/100km,float,The H2 conversion efficiencies of fuel cells in transport
+transport_ice_efficiency,MWh/100km,float,The oil conversion efficiencies of internal combustion engine (ICE) in transport
+agriculture_machinery _electric_share,--,float,The share for agricultural machinery that uses electricity
+agriculture_machinery _oil_share,--,float,The share for agricultural machinery that uses oil
+agriculture_machinery _fuel_efficiency,--,float,The efficiency of electric-powered machinery in the conversion of electricity to meet agricultural needs.
+agriculture_machinery _electric_efficiency,--,float,The efficiency of oil-powered machinery in the conversion of oil to meet agricultural needs.
+Mwh_MeOH_per_MWh_H2,LHV,float,"The energy amount of the produced methanol per energy amount of hydrogen. From `DECHEMA (2017) <https://dechema.de/dechema_media/Downloads/Positionspapiere/Technology_study_Low_carbon_energy_and_feedstock_for_the_European_chemical_industry-p-20002750.pdf>`_, page 64."
+MWh_MeOH_per_tCO2,LHV,float,"The energy amount of the produced methanol per ton of CO2. From `DECHEMA (2017) <https://dechema.de/dechema_media/Downloads/Positionspapiere/Technology_study_Low_carbon_energy_and_feedstock_for_the_European_chemical_industry-p-20002750.pdf>`_, page 66."
+MWh_MeOH_per_MWh_e,LHV,float,"The energy amount of the produced methanol per energy amount of electricity. From `DECHEMA (2017) <https://dechema.de/dechema_media/Downloads/Positionspapiere/Technology_study_Low_carbon_energy_and_feedstock_for_the_European_chemical_industry-p-20002750.pdf>`_, page 64."
+shipping_hydrogen _liquefaction,--,"{true, false}",Whether to include liquefaction costs for hydrogen demand in shipping.
+,,,
+shipping_hydrogen_share,--,Dictionary with planning horizons as keys.,The share of ships powered by hydrogen in a given year
+shipping_methanol_share,--,Dictionary with planning horizons as keys.,The share of ships powered by methanol in a given year
+shipping_oil_share,--,Dictionary with planning horizons as keys.,The share of ships powered by oil in a given year
+shipping_methanol _efficiency,--,float,The efficiency of methanol-powered ships in the conversion of methanol to meet shipping needs (propulsion). The efficiency increase from oil can be 10-15% higher according to the `IEA <https://www.iea-amf.org/app/webroot/files/file/Annex%20Reports/AMF_Annex_56.pdf>`_
+,,,
+shipping_oil_efficiency,--,float,The efficiency of oil-powered ships in the conversion of oil to meet shipping needs (propulsion). Base value derived from 2011
+aviation_demand_factor,--,float,The proportion of demand for aviation compared to today's consumption
+HVC_demand_factor,--,float,The proportion of demand for high-value chemicals compared to today's consumption
+,,,
+time_dep_hp_cop,--,"{true, false}",Consider the time dependent coefficient of performance (COP) of the heat pump
+heat_pump_sink_T,°C,float,The temperature heat sink used in heat pumps based on DTU / large area radiators. The value is conservatively high to cover hot water and space heating in poorly-insulated buildings
+reduce_space_heat _exogenously,--,"{true, false}",Influence on space heating demand by a certain factor (applied before losses in district heating).
+reduce_space_heat _exogenously_factor,--,Dictionary with planning horizons as keys.,"A positive factor can mean renovation or demolition of a building. If the factor is negative, it can mean an increase in floor area, increased thermal comfort, population growth. The default factors are determined by the `Eurocalc Homes and buildings decarbonization scenario <http://tool.european-calculator.eu/app/buildings/building-types-area/?levers=1ddd4444421213bdbbbddd44444ffffff11f411111221111211l212221>`_"
+retrofitting,,,
+-- retro_endogen,--,"{true, false}",Add retrofitting as an endogenous system which co-optimise space heat savings.
+-- cost_factor,--,float,Weight costs for building renovation
+-- interest_rate,--,float,The interest rate for investment in building components
+-- annualise_cost,--,"{true, false}",Annualise the investment costs of retrofitting
+-- tax_weighting,--,"{true, false}",Weight the costs of retrofitting depending on taxes in countries
+-- construction_index,--,"{true, false}",Weight the costs of retrofitting depending on labour/material costs per country
+tes,--,"{true, false}",Add option for storing thermal energy in large water pits associated with district heating systems and individual thermal energy storage (TES)
+tes_tau,,,The time constant used to calculate the decay of thermal energy in thermal energy storage (TES): 1- :math:`e^{-1/24τ}`.
+-- decentral,days,float,The time constant in decentralized thermal energy storage (TES)
+-- central,days,float,The time constant in centralized thermal energy storage (TES)
+boilers,--,"{true, false}",Add option for transforming gas into heat using gas boilers
+resistive_heaters,--,"{true, false}",Add option for transforming electricity into heat using resistive heaters (independently from gas boilers)
+oil_boilers,--,"{true, false}",Add option for transforming oil into heat using boilers
+biomass_boiler,--,"{true, false}",Add option for transforming biomass into heat using boilers
+overdimension_individual_heating,--,"float",Add option for overdimensioning individual heating systems by a certain factor. This allows them to cover heat demand peaks e.g. 10% higher than those in the data with a setting of 1.1.
+chp,--,"{true, false}",Add option for using Combined Heat and Power (CHP)
+micro_chp,--,"{true, false}",Add option for using Combined Heat and Power (CHP) for decentral areas.
+solar_thermal,--,"{true, false}",Add option for using solar thermal to generate heat.
+solar_cf_correction,--,float,The correction factor for the value provided by the solar thermal profile calculations
+marginal_cost_storage,currency/MWh ,float,The marginal cost of discharging batteries in distributed grids
+methanation,--,"{true, false}",Add option for transforming hydrogen and CO2 into methane using methanation.
+coal_cc,--,"{true, false}",Add option for coal CHPs with carbon capture
+dac,--,"{true, false}",Add option for Direct Air Capture (DAC)
+co2_vent,--,"{true, false}",Add option for vent out CO2 from storages to the atmosphere.
+allam_cycle,--,"{true, false}",Add option to include `Allam cycle gas power plants <https://en.wikipedia.org/wiki/Allam_power_cycle>`_
+hydrogen_fuel_cell,--,"{true, false}",Add option to include hydrogen fuel cell for re-electrification. Assuming OCGT technology costs
+hydrogen_turbine,--,"{true, false}",Add option to include hydrogen turbine for re-electrification. Assuming OCGT technology costs
+SMR,--,"{true, false}",Add option for transforming natural gas into hydrogen and CO2 using Steam Methane Reforming (SMR)
+SMR CC,--,"{true, false}",Add option for transforming natural gas into hydrogen and CO2 using Steam Methane Reforming (SMR) and Carbon Capture (CC)
+regional_methanol_demand,--,"{true, false}",Spatially resolve methanol demand. Set to true if regional CO2 constraints needed.
+regional_oil_demand,--,"{true, false}",Spatially resolve oil demand. Set to true if regional CO2 constraints needed.
+regional_co2 _sequestration_potential,,,
+-- enable,--,"{true, false}",Add option for regionally-resolved geological carbon dioxide sequestration potentials based on `CO2StoP <https://setis.ec.europa.eu/european-co2-storage-database_en>`_.
+-- attribute,--,string or list,Name (or list of names) of the attribute(s) for the sequestration potential
+-- include_onshore,--,"{true, false}",Add options for including onshore sequestration potentials
+-- min_size,Gt ,float,Any sites with lower potential than this value will be excluded
+-- max_size,Gt ,float,The maximum sequestration potential for any one site.
+-- years_of_storage,years,float,The years until potential exhausted at optimised annual rate
+co2_sequestration_potential,MtCO2/a,float,The potential of sequestering CO2 in Europe per year
+co2_sequestration_cost,currency/tCO2,float,The cost of sequestering a ton of CO2
+co2_sequestration_lifetime,years,int,The lifetime of a CO2 sequestration site
+co2_spatial,--,"{true, false}","Add option to spatially resolve carrier representing stored carbon dioxide. This allows for more detailed modelling of CCUTS, e.g. regarding the capturing of industrial process emissions, usage as feedstock for electrofuels, transport of carbon dioxide, and geological sequestration sites."
+,,,
+co2network,--,"{true, false}",Add option for planning a new carbon dioxide transmission network
+co2_network_cost_factor,p.u.,float,The cost factor for the capital cost of the carbon dioxide transmission network
+,,,
+cc_fraction,--,float,The default fraction of CO2 captured with post-combustion capture
+hydrogen_underground _storage,--,"{true, false}",Add options for storing hydrogen underground. Storage potential depends regionally.
+hydrogen_underground _storage_locations,,"{onshore, nearshore, offshore}","The location where hydrogen underground storage can be located. Onshore, nearshore, offshore means it must be located more than 50 km away from the sea, within 50 km of the sea, or within the sea itself respectively."
+,,,
+ammonia,--,"{true, false, regional}","Add ammonia as a carrrier. It can be either true (copperplated NH3), false (no NH3 carrier) or ""regional"" (regionalised NH3 without network)"
+min_part_load_fischer _tropsch,per unit of p_nom ,float,The minimum unit dispatch (``p_min_pu``) for the Fischer-Tropsch process
+min_part_load _methanolisation,per unit of p_nom ,float,The minimum unit dispatch (``p_min_pu``) for the methanolisation process
+,,,
+use_fischer_tropsch _waste_heat,--,"{true, false}",Add option for using waste heat of Fischer Tropsch in district heating networks
+use_fuel_cell_waste_heat,--,"{true, false}",Add option for using waste heat of fuel cells in district heating networks
+use_electrolysis_waste _heat,--,"{true, false}",Add option for using waste heat of electrolysis in district heating networks
+electricity_transmission _grid,--,"{true, false}",Switch for enabling/disabling the electricity transmission grid.
+electricity_distribution _grid,--,"{true, false}",Add a simplified representation of the exchange capacity between transmission and distribution grid level through a link.
+electricity_distribution _grid_cost_factor,,,Multiplies the investment cost of the electricity distribution grid
+,,,
+electricity_grid _connection,--,"{true, false}",Add the cost of electricity grid connection for onshore wind and solar
+transmission_efficiency,,,Section to specify transmission losses or compression energy demands of bidirectional links. Splits them into two capacity-linked unidirectional links.
+-- {carrier},--,str,The carrier of the link.
+-- -- efficiency_static,p.u.,float,Length-independent transmission efficiency.
+-- -- efficiency_per_1000km,p.u. per 1000 km,float,Length-dependent transmission efficiency ($\eta^{\text{length}}$)
+-- -- compression_per_1000km,p.u. per 1000 km,float,Length-dependent electricity demand for compression ($\eta \cdot \text{length}$) implemented as multi-link to local electricity bus.
+H2_network,--,"{true, false}",Add option for new hydrogen pipelines
+gas_network,--,"{true, false}","Add existing natural gas infrastructure, incl. LNG terminals, production and entry-points. The existing gas network is added with a lossless transport model. A length-weighted `k-edge augmentation algorithm   <https://networkx.org/documentation/stable/reference/algorithms/generated/networkx.algorithms.connectivity.edge_augmentation.k_edge_augmentation.html#networkx.algorithms.connectivity.edge_augmentation.k_edge_augmentation>`_   can be run to add new candidate gas pipelines such that all regions of the model can be connected to the gas network. When activated, all the gas demands are regionally disaggregated as well."
+H2_retrofit,--,"{true, false}",Add option for retrofiting existing pipelines to transport hydrogen.
+H2_retrofit_capacity _per_CH4,--,float,"The ratio for H2 capacity per original CH4 capacity of retrofitted pipelines. The `European Hydrogen Backbone (April, 2020) p.15 <https://gasforclimate2050.eu/wp-content/uploads/2020/07/2020_European-Hydrogen-Backbone_Report.pdf>`_ 60% of original natural gas capacity could be used in cost-optimal case as H2 capacity."
+gas_network_connectivity _upgrade ,--,float,The number of desired edge connectivity (k) in the length-weighted `k-edge augmentation algorithm <https://networkx.org/documentation/stable/reference/algorithms/generated/networkx.algorithms.connectivity.edge_augmentation.k_edge_augmentation.html#networkx.algorithms.connectivity.edge_augmentation.k_edge_augmentation>`_ used for the gas network
+gas_distribution_grid,--,"{true, false}",Add a gas distribution grid
+gas_distribution_grid _cost_factor,,,Multiplier for the investment cost of the gas distribution grid
+,,,
+biomass_spatial,--,"{true, false}",Add option for resolving biomass demand regionally
+biomass_transport,--,"{true, false}",Add option for transporting solid biomass between nodes
+biogas_upgrading_cc,--,"{true, false}",Add option to capture CO2 from biomass upgrading
+conventional_generation,,,Add a more detailed description of conventional carriers. Any power generation requires the consumption of fuel from nodes representing that fuel.
+biomass_to_liquid,--,"{true, false}",Add option for transforming solid biomass into liquid fuel with the same properties as oil
+biosng,--,"{true, false}",Add option for transforming solid biomass into synthesis gas with the same properties as natural gas
+limit_max_growth,,,
+-- enable,--,"{true, false}",Add option to limit the maximum growth of a carrier
+-- factor,p.u.,float,The maximum growth factor of a carrier (e.g. 1.3 allows  30% larger than max historic growth)
+-- max_growth,,,
+-- -- {carrier},GW,float,The historic maximum growth of a carrier
+-- max_relative_growth,,,
+-- -- {carrier},p.u.,float,The historic maximum relative growth of a carrier
+,,,
+enhanced_geothermal,,,
+-- enable,--,"{true, false}",Add option to include Enhanced Geothermal Systems
+-- flexible,--,"{true, false}",Add option for flexible operation (see Ricks et al. 2024)
+-- max_hours,--,int,The maximum hours the reservoir can be charged under flexible operation
+-- max_boost,--,float,The maximum boost in power output under flexible operation
+-- var_cf,--,"{true, false}",Add option for variable capacity factor (see Ricks et al. 2024)
+-- sustainability_factor,--,float,Share of sourced heat that is replenished by the earth's core (see details in `build_egs_potentials.py <https://github.com/PyPSA/pypsa-eur-sec/blob/master/scripts/build_egs_potentials.py>`_)
+solid_biomass_import,,,
+-- enable,--,"{true, false}",Add option to include solid biomass imports
+-- price,currency/MWh,float,Price for importing solid biomass
+-- max_amount,Twh,float,Maximum solid biomass import potential
+-- upstream_emissions_factor,p.u.,float,Upstream emissions of solid biomass imports