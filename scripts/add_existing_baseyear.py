# coding: utf-8

import logging
logger = logging.getLogger(__name__)

import pandas as pd
idx = pd.IndexSlice

import numpy as np
import xarray as xr

import pypsa
import yaml

from prepare_sector_network import prepare_costs
from helper import override_component_attrs


def add_build_year_to_new_assets(n, baseyear):
    """
    Parameters
    ----------
    n : pypsa.Network
    baseyear : int
        year in which optimized assets are built
    """

    # Give assets with lifetimes and no build year the build year baseyear
    for c in n.iterate_components(["Link", "Generator", "Store"]):

        assets = c.df.index[~c.df.lifetime.isna() & c.df.build_year==0]
        c.df.loc[assets, "build_year"] = baseyear

        # add -baseyear to name
        rename = pd.Series(c.df.index, c.df.index)
        rename[assets] += "-" + str(baseyear)
        c.df.rename(index=rename, inplace=True)

        # rename time-dependent
        selection = (
            n.component_attrs[c.name].type.str.contains("series")
            & n.component_attrs[c.name].status.str.contains("Input")
        )
        for attr in n.component_attrs[c.name].index[selection]:
            c.pnl[attr].rename(columns=rename, inplace=True)


def add_existing_renewables(df_agg):
    """
    Append existing renewables to the df_agg pd.DataFrame
    with the conventional power plants.
    """

    cc = pd.read_csv(snakemake.input.country_codes, index_col=0)

    carriers = {
        "solar": "solar",
        "onwind": "onwind",
        "offwind": "offwind-ac"
    }

    for tech in ['solar', 'onwind', 'offwind']:

        carrier = carriers[tech]

        df = pd.read_csv(snakemake.input[f"existing_{tech}"], index_col=0).fillna(0.)
        df.columns = df.columns.astype(int)

        rename_countries = {
            'Czechia': 'Czech Republic',
            'UK': 'United Kingdom',
            'Bosnia Herzg': 'Bosnia Herzegovina',
            'North Macedonia': 'Macedonia'
        }

        df.rename(index=rename_countries, inplace=True)

        df.rename(index=cc["2 letter code (ISO-3166-2)"], inplace=True)

        # calculate yearly differences
        df.insert(loc=0, value=.0, column='1999')
        df = df.diff(axis=1).drop('1999', axis=1).clip(lower=0)

        # distribute capacities among nodes according to capacity factor
        # weighting with nodal_fraction
        elec_buses = n.buses.index[n.buses.carrier == "AC"].union(n.buses.index[n.buses.carrier == "DC"])
        nodal_fraction = pd.Series(0., elec_buses)

        for country in n.buses.loc[elec_buses, "country"].unique():
            gens = n.generators.index[(n.generators.index.str[:2] == country) & (n.generators.carrier == carrier)]
            cfs = n.generators_t.p_max_pu[gens].mean()
            cfs_key = cfs / cfs.sum()
            nodal_fraction.loc[n.generators.loc[gens, "bus"]] = cfs_key.values

        nodal_df = df.loc[n.buses.loc[elec_buses, "country"]]
        nodal_df.index = elec_buses
        nodal_df = nodal_df.multiply(nodal_fraction, axis=0)

        for year in nodal_df.columns:
            for node in nodal_df.index:
                name = f"{node}-{tech}-{year}"
                capacity = nodal_df.loc[node, year]
                if capacity > 0.:
                    df_agg.at[name, "Fueltype"] = tech
                    df_agg.at[name, "Capacity"] = capacity
                    df_agg.at[name, "DateIn"] = year
                    df_agg.at[name, "cluster_bus"] = node


def add_power_capacities_installed_before_baseyear(n, grouping_years, costs, baseyear):
    """
    Parameters
    ----------
    n : pypsa.Network
    grouping_years :
        intervals to group existing capacities
    costs :
        to read lifetime to estimate YearDecomissioning
    baseyear : int
    """
    print("adding power capacities installed before baseyear from powerplants.csv")

    df_agg = pd.read_csv(snakemake.input.powerplants, index_col=0)

    rename_fuel = {
        'Hard Coal': 'coal',
        'Lignite': 'lignite',
        'Nuclear': 'nuclear',
        'Oil': 'oil',
        'OCGT': 'OCGT',
        'CCGT': 'CCGT',
        'Natural Gas': 'gas'
    }

    fueltype_to_drop = [
        'Hydro',
        'Wind',
        'Solar',
        'Geothermal',
        'Bioenergy',
        'Waste',
        'Other',
        'CCGT, Thermal'
    ]

    technology_to_drop = [
        'Pv',
        'Storage Technologies'
    ]

    df_agg.drop(df_agg.index[df_agg.Fueltype.isin(fueltype_to_drop)], inplace=True)
    df_agg.drop(df_agg.index[df_agg.Technology.isin(technology_to_drop)], inplace=True)
    df_agg.Fueltype = df_agg.Fueltype.map(rename_fuel)

    # assign clustered bus
    busmap_s = pd.read_csv(snakemake.input.busmap_s, index_col=0, squeeze=True)
    busmap = pd.read_csv(snakemake.input.busmap, index_col=0, squeeze=True)

    inv_busmap = {}
    for k, v in busmap.iteritems():
        inv_busmap[v] = inv_busmap.get(v, []) + [k]
        
    clustermaps = busmap_s.map(busmap)
    clustermaps.index = clustermaps.index.astype(int)

    df_agg["cluster_bus"] = df_agg.bus.map(clustermaps)

    # include renewables in df_agg
    add_existing_renewables(df_agg)

    df_agg["grouping_year"] = np.take(
        grouping_years,
        np.digitize(df_agg.DateIn, grouping_years, right=True)
    )

    df = df_agg.pivot_table(
        index=["grouping_year", 'Fueltype'],
        columns='cluster_bus',
        values='Capacity',
        aggfunc='sum'
    )

    carrier = {
        "OCGT": "gas",
        "CCGT": "gas",
        "coal": "coal",
        "oil": "oil",
        "lignite": "lignite",
        "nuclear": "uranium"
    }

    for grouping_year, generator in df.index:

        # capacity is the capacity in MW at each node for this
        capacity = df.loc[grouping_year, generator]
        capacity = capacity[~capacity.isna()]
        capacity = capacity[capacity > snakemake.config['existing_capacities']['threshold_capacity']]

        if generator in ['solar', 'onwind', 'offwind']:
        
            suffix = '-ac' if generator == 'offwind' else ''
            name_suffix = f' {generator}{suffix}-{baseyear}'

            if 'm' in snakemake.wildcards.clusters:

                for ind in capacity.index:

                    # existing capacities are split evenly among regions in every country
                    inv_ind = [i for i in inv_busmap[ind]]

                    # for offshore the spliting only inludes coastal regions
                    inv_ind = [i for i in inv_ind if (i + name_suffix) in n.generators.index]

                    p_max_pu = n.generators_t.p_max_pu[[i + name_suffix for i in inv_ind]]
                    p_max_pu.columns=[i + name_suffix for i in inv_ind ]
                
                    n.madd("Generator",
                        [i + name_suffix for i in inv_ind],
                        bus=ind,
                        carrier=generator,
                        p_nom=capacity[ind] / len(inv_ind), # split among regions in a country
                        marginal_cost=costs.at[generator,'VOM'],
                        capital_cost=costs.at[generator,'fixed'],
                        efficiency=costs.at[generator, 'efficiency'],
                        p_max_pu=p_max_pu,
                        build_year=grouping_year,
                        lifetime=costs.at[generator,'lifetime']
                    )

            else:

                p_max_pu = n.generators_t.p_max_pu[capacity.index + name_suffix]

                n.madd("Generator",
                    capacity.index,
                    suffix=' ' + generator +"-"+ str(grouping_year),
                    bus=capacity.index,
                    carrier=generator,
                    p_nom=capacity,
                    marginal_cost=costs.at[generator, 'VOM'],
                    capital_cost=costs.at[generator, 'fixed'],
                    efficiency=costs.at[generator, 'efficiency'],
                    p_max_pu=p_max_pu.rename(columns=n.generators.bus),
                    build_year=grouping_year,
                    lifetime=costs.at[generator, 'lifetime']
                )

<<<<<<< HEAD
=======
            n.madd("Generator",
                capacity.index,
                suffix=' ' + generator +"-"+ str(grouping_year),
                bus=capacity.index,
                carrier=generator,
                p_nom=capacity,
                marginal_cost=costs.at[generator, 'VOM'],
                capital_cost=costs.at[generator, 'fixed'],
                efficiency=costs.at[generator, 'efficiency'],
                p_max_pu=p_max_pu.rename(columns=n.generators.bus),
                build_year=grouping_year,
                lifetime=costs.at[generator, 'lifetime']
            )

>>>>>>> de48b465
        else:

            n.madd("Link",
                capacity.index,
                suffix= " " + generator +"-" + str(grouping_year),
                bus0="EU " + carrier[generator],
                bus1=capacity.index,
                bus2="co2 atmosphere",
                carrier=generator,
                marginal_cost=costs.at[generator, 'efficiency'] * costs.at[generator, 'VOM'], #NB: VOM is per MWel
                capital_cost=costs.at[generator, 'efficiency'] * costs.at[generator, 'fixed'], #NB: fixed cost is per MWel
                p_nom=capacity / costs.at[generator, 'efficiency'],
                efficiency=costs.at[generator, 'efficiency'],
                efficiency2=costs.at[carrier[generator], 'CO2 intensity'],
                build_year=grouping_year,
                lifetime=costs.at[generator, 'lifetime']
            )


def add_heating_capacities_installed_before_baseyear(n, baseyear, grouping_years, ashp_cop, gshp_cop, time_dep_hp_cop, costs, default_lifetime):
    """
    Parameters
    ----------
    n : pypsa.Network
    baseyear : last year covered in the existing capacities database
    grouping_years : intervals to group existing capacities
        linear decommissioning of heating capacities from 2020 to 2045 is
        currently assumed heating capacities split between residential and
        services proportional to heating load in both 50% capacities
        in rural busess 50% in urban buses
    """
    print("adding heating capacities installed before baseyear")

    # Add existing heating capacities, data comes from the study
    # "Mapping and analyses of the current and future (2020 - 2030)
    # heating/cooling fuel deployment (fossil/renewables) "
    # https://ec.europa.eu/energy/studies/mapping-and-analyses-current-and-future-2020-2030-heatingcooling-fuel-deployment_en?redir=1
    # file: "WP2_DataAnnex_1_BuildingTechs_ForPublication_201603.xls" -> "existing_heating_raw.csv".
    # TODO start from original file

    # retrieve existing heating capacities
    techs = [
        'gas boiler',
        'oil boiler',
        'resistive heater',
        'air heat pump',
        'ground heat pump'
    ]
    df = pd.read_csv(snakemake.input.existing_heating, index_col=0, header=0)

    # data for Albania, Montenegro and Macedonia not included in database
    df.loc['Albania'] = np.nan
    df.loc['Montenegro'] = np.nan
    df.loc['Macedonia'] = np.nan

    df.fillna(0., inplace=True)

    # convert GW to MW
    df *= 1e3

    cc = pd.read_csv(snakemake.input.country_codes, index_col=0)

    df.rename(index=cc["2 letter code (ISO-3166-2)"], inplace=True)

    # coal and oil boilers are assimilated to oil boilers
    df['oil boiler'] = df['oil boiler'] + df['coal boiler']
    df.drop(['coal boiler'], axis=1, inplace=True)

    # distribute technologies to nodes by population
    pop_layout = pd.read_csv(snakemake.input.clustered_pop_layout, index_col=0)

    nodal_df = df.loc[pop_layout.ct]
    nodal_df.index = pop_layout.index
    nodal_df = nodal_df.multiply(pop_layout.fraction, axis=0)

    # split existing capacities between residential and services
    # proportional to energy demand
    ratio_residential=pd.Series([(n.loads_t.p_set.sum()['{} residential rural heat'.format(node)] /
               (n.loads_t.p_set.sum()['{} residential rural heat'.format(node)] +
                n.loads_t.p_set.sum()['{} services rural heat'.format(node)] ))
                   for node in nodal_df.index], index=nodal_df.index)

    for tech in techs:
        nodal_df['residential ' + tech] = nodal_df[tech] * ratio_residential
        nodal_df['services ' + tech] = nodal_df[tech] * (1 - ratio_residential)

    names = [
        "residential rural",
        "services rural",
        "residential urban decentral",
        "services urban decentral",
        "urban central"
    ]

    nodes = {}
    p_nom = {}
    for name in names:

        name_type = "central" if name == "urban central" else "decentral"
        nodes[name] = pd.Index([n.buses.at[index, "location"] for index in n.buses.index[n.buses.index.str.contains(name) & n.buses.index.str.contains('heat')]])
        heat_pump_type = "air" if "urban" in name else "ground"
        heat_type= "residential" if "residential" in name else "services"

        if name == "urban central":
            p_nom[name] = nodal_df['air heat pump'][nodes[name]]
        else:
            p_nom[name] = nodal_df[f'{heat_type} {heat_pump_type} heat pump'][nodes[name]]

        # Add heat pumps
        costs_name = f"decentral {heat_pump_type}-sourced heat pump"

        cop = {"air": ashp_cop, "ground": gshp_cop}

        if time_dep_hp_cop:
            efficiency = cop[heat_pump_type][nodes[name]]
        else:
            efficiency = costs.at[costs_name, 'efficiency']

        for i, grouping_year in enumerate(grouping_years):

            if int(grouping_year) + default_lifetime <= int(baseyear):
                ratio = 0
            else:
                # installation is assumed to be linear for the past 25 years (default lifetime)
                ratio = (int(grouping_year) - int(grouping_years[i-1])) / default_lifetime

            n.madd("Link",
                nodes[name],
                suffix=f" {name} {heat_pump_type} heat pump-{grouping_year}",
                bus0=nodes[name],
                bus1=nodes[name] + " " + name + " heat",
                carrier=f"{name} {heat_pump_type} heat pump",
                efficiency=efficiency,
                capital_cost=costs.at[costs_name, 'efficiency'] * costs.at[costs_name, 'fixed'],
                p_nom=p_nom[name] * ratio / costs.at[costs_name, 'efficiency'],
                build_year=int(grouping_year),
                lifetime=costs.at[costs_name, 'lifetime']
            )

            # add resistive heater, gas boilers and oil boilers
            # (50% capacities to rural buses, 50% to urban buses)
            n.madd("Link",
                nodes[name],
                suffix=f" {name} resistive heater-{grouping_year}",
                bus0=nodes[name],
                bus1=nodes[name] + " " + name + " heat",
                carrier=name + " resistive heater",
                efficiency=costs.at[name_type + ' resistive heater', 'efficiency'],
                capital_cost=costs.at[name_type + ' resistive heater', 'efficiency'] * costs.at[name_type + ' resistive heater', 'fixed'],
                p_nom=0.5 * nodal_df[f'{heat_type} resistive heater'][nodes[name]] * ratio / costs.at[name_type + ' resistive heater', 'efficiency'],
                build_year=int(grouping_year),
                lifetime=costs.at[costs_name, 'lifetime']
            )

            n.madd("Link",
                nodes[name],
                suffix= f" {name} gas boiler-{grouping_year}",
                bus0="EU gas",
                bus1=nodes[name] + " " + name + " heat",
                bus2="co2 atmosphere",
                carrier=name + " gas boiler",
                efficiency=costs.at[name_type + ' gas boiler', 'efficiency'],
                efficiency2=costs.at['gas', 'CO2 intensity'],
                capital_cost=costs.at[name_type + ' gas boiler', 'efficiency'] * costs.at[name_type + ' gas boiler', 'fixed'],
                p_nom=0.5*nodal_df[f'{heat_type} gas boiler'][nodes[name]] * ratio / costs.at[name_type + ' gas boiler', 'efficiency'],
                build_year=int(grouping_year),
                lifetime=costs.at[name_type + ' gas boiler', 'lifetime']
            )

            n.madd("Link",
                nodes[name],
                suffix=f" {name} oil boiler-{grouping_year}",
                bus0="EU oil",
                bus1=nodes[name] + " " + name + " heat",
                bus2="co2 atmosphere",
                carrier=name + " oil boiler",
                efficiency=costs.at['decentral oil boiler', 'efficiency'],
                efficiency2=costs.at['oil', 'CO2 intensity'],
                capital_cost=costs.at['decentral oil boiler', 'efficiency'] * costs.at['decentral oil boiler', 'fixed'],
                p_nom=0.5 * nodal_df[f'{heat_type} oil boiler'][nodes[name]] * ratio / costs.at['decentral oil boiler', 'efficiency'],
                build_year=int(grouping_year),
                lifetime=costs.at[name_type + ' gas boiler', 'lifetime']
            )

            # delete links with p_nom=nan corresponding to extra nodes in country
            n.mremove("Link", [index for index in n.links.index.to_list() if str(grouping_year) in index and np.isnan(n.links.p_nom[index])])

            # delete links if their lifetime is over and p_nom=0
            threshold = snakemake.config['existing_capacities']['threshold_capacity']
            n.mremove("Link", [index for index in n.links.index.to_list() if str(grouping_year) in index and n.links.p_nom[index] < threshold])


if __name__ == "__main__":
    if 'snakemake' not in globals():
        from helper import mock_snakemake
        snakemake = mock_snakemake(
            'add_existing_baseyear',
            simpl='',
            clusters=45,
            lv=1.0,
            opts='',
            sector_opts='Co2L0-168H-T-H-B-I-solar+p3-dist1',
            planning_horizons=2020,
        )

    logging.basicConfig(level=snakemake.config['logging_level'])

    options = snakemake.config["sector"]
    opts = snakemake.wildcards.sector_opts.split('-')

    baseyear= snakemake.config['scenario']["planning_horizons"][0]

    overrides = override_component_attrs(snakemake.input.overrides)
    n = pypsa.Network(snakemake.input.network, override_component_attrs=overrides)

    add_build_year_to_new_assets(n, baseyear)

    Nyears = n.snapshot_weightings.generators.sum() / 8760.
    costs = prepare_costs(
        snakemake.input.costs,
        snakemake.config['costs']['USD2013_to_EUR2013'],
        snakemake.config['costs']['discountrate'],
        Nyears,
        snakemake.config['costs']['lifetime']
    )

    grouping_years=snakemake.config['existing_capacities']['grouping_years']
    add_power_capacities_installed_before_baseyear(n, grouping_years, costs, baseyear)

    if "H" in opts:
        time_dep_hp_cop = options["time_dep_hp_cop"]
        ashp_cop = xr.open_dataarray(snakemake.input.cop_air_total).to_pandas().reindex(index=n.snapshots)
        gshp_cop = xr.open_dataarray(snakemake.input.cop_soil_total).to_pandas().reindex(index=n.snapshots)
        default_lifetime = snakemake.config['costs']['lifetime']
        add_heating_capacities_installed_before_baseyear(n, baseyear, grouping_years, ashp_cop, gshp_cop, time_dep_hp_cop, costs, default_lifetime)

    n.export_to_netcdf(snakemake.output[0])<|MERGE_RESOLUTION|>--- conflicted
+++ resolved
@@ -245,23 +245,6 @@
                     lifetime=costs.at[generator, 'lifetime']
                 )
 
-<<<<<<< HEAD
-=======
-            n.madd("Generator",
-                capacity.index,
-                suffix=' ' + generator +"-"+ str(grouping_year),
-                bus=capacity.index,
-                carrier=generator,
-                p_nom=capacity,
-                marginal_cost=costs.at[generator, 'VOM'],
-                capital_cost=costs.at[generator, 'fixed'],
-                efficiency=costs.at[generator, 'efficiency'],
-                p_max_pu=p_max_pu.rename(columns=n.generators.bus),
-                build_year=grouping_year,
-                lifetime=costs.at[generator, 'lifetime']
-            )
-
->>>>>>> de48b465
         else:
 
             n.madd("Link",
