#!/usr/bin/env python3
# -*- coding: utf-8 -*-
"""
Created on Fri Jan 22 10:36:39 2021

This script should calculate the space heating savings through better
insulation of the thermal envelope of a building and corresponding costs for
different building types in different countries.

-----------------METHODOLOGY  ------------------------------------------------
The energy savings calculations are based on the

  EN ISO 13790 / seasonal method https://www.iso.org/obp/ui/#iso:std:iso:13790:ed-2:v1:en:

  - calculations heavily oriented on the TABULAWebTool
  http://webtool.building-typology.eu/
  http://www.episcope.eu/fileadmin/tabula/public/docs/report/TABULA_CommonCalculationMethod.pdf
  which is following the EN ISO 13790 / seasonal method

  - building stock data:
      mainly: hotmaps project https://gitlab.com/hotmaps/building-stock
      missing: EU building observatory https://ec.europa.eu/energy/en/eu-buildings-database

  - building types with typical surfaces/ standard values:
      - tabula https://episcope.eu/fileadmin/tabula/public/calc/tabula-calculator.xlsx


---------------------BASIC EQUAIONS -------------------------------------------
The basic equations:

    The Energy needed for space heating E_space [W/m²] are calculated as the
    sum of heat losses and heat gains:

        E_space = H_losses - H_gains

    Heat losses constitute from the losses through heat trasmission (H_tr [W/m²K])
    (this includes heat transfer through building elements and thermal bridges)
    and losses by ventilation (H_ve [W/m²K]):

        H_losses = (H_tr + H_ve) * F_red * (T_threshold - T_averaged_d_heat) * d_heat * 1/365

        F_red : reduction factor, considering non-uniform heating [°C], p.16 chapter 2.6 [-]
        T_threshold : heating temperature threshold, assumed 15 C
        d_heat : Length of heating season, number of days with daily averaged temperature below T_threshold
        T_averaged_d_heat : mean daily averaged temperature of the days within heating season d_heat

    Heat gains constitute from the gains by solar radiation (H_solar) and
    internal heat gains (H_int) weighted by a gain utilisation factor nu:

        H_gains = nu * (H_solar + H_int)

---------------- STRUCTURE OF THE SCRIPT --------------------------------------

The script has the following structure:

    (i) fixed parameters are set
    (ii) functions
    (1) prepare data, bring to same format
    (2) calculate space heat demand depending on additional insulation material
    (3) calculate costs for corresponding additional insulation material
    (4) get cost savings per retrofitting measures for each sector by weighting
        with heated floor area

-------------------------------------------------------------------------------
@author: Lisa
"""
import pandas as pd
import xarray as xr

# (i) --- FIXED PARAMETER / STANDARD VALUES -----------------------------------

# thermal conductivity standard value
k = 0.035
# strenght of relative retrofitting depending on the component
# determined by historical data of insulation thickness for retrofitting
l_weight = pd.DataFrame({"weight": [1.95, 1.48, 1.]},
                        index=["Roof", "Wall", "Floor"])

# standard room height [m], used to calculate heat transfer by ventilation
h_room = 2.5
# volume specific heat capacity air [Wh/m^3K]
c_p_air = 0.34
# internal heat capacity per m² A_c_ref [Wh/(m^2K)]
c_m = 45
# average thermal output of the internal heat sources per m^2 reference area [W/m^2]
phi_int = 3
# constant parameter tau_H_0 [h] according to EN 13790 seasonal method
tau_H_0 = 30
# constant parameter alpha_H_0 [-] according to EN 13790 seasonal method
alpha_H_0 = 0.8

# paramter for solar heat load during heating season -------------------------
# tabular standard values table p.8 in documenation
external_shading = 0.6     # vertical orientation: fraction of window area shaded [-]
frame_area_fraction = 0.3  # fraction of frame area of window [-]
non_perpendicular = 0.9    # reduction factor, considering radiation non perpendicular to the glazing[-]
solar_energy_transmittance = 0.5   # solar energy transmiitance for radiation perpecidular to the glazing [-]
# solar global radiation [kWh/(m^2a)]
solar_global_radiation = pd.Series([246, 401, 246, 148],
                                   index=["east", "south", "west", "north"],
                                   name="solar_global_radiation [kWh/(m^2a)]")

# threshold temperature for heating [Celsius] --------------------------------
t_threshold = 15

# rename sectors
# rename residential sub sectors
rename_sectors = {'Single family- Terraced houses': "SFH",
                  'Multifamily houses': "MFH",
                   'Appartment blocks': "AB"}


# additional insulation thickness, determines maximum possible savings [m]
l_strength = [
              "0.07","0.075", "0.08", "0.1", "0.15",
              "0.22", "0.24", "0.26"
              ]


# (ii) --- FUNCTIONS ----------------------------------------------------------

def get_average_temperature_during_heating_season(temperature, t_threshold=15):
    """
    returns average temperature during heating season
    input:
        temperature : pd.Series(Index=time, values=temperature)
        t_threshold : threshold temperature for heating degree days (HDD)
    returns:
        average temperature
    """
    t_average_daily = temperature.resample("1D").mean()
    return t_average_daily.loc[t_average_daily < t_threshold].mean()


def prepare_building_stock_data():
    """
    reads building stock data and cleans up the format, returns
    --------
    u_values:          pd.DataFrame current U-values
    area_tot:          heated floor area per country and sector [Mm²]
    area:              heated floor area [Mm²] for country, sector, building
                       type and period

    """

    building_data = pd.read_csv(snakemake.input.building_stock,
                                usecols=list(range(13)))

    # standardize data
    building_data["type"].replace(
             {'Covered area: heated  [Mm²]': 'Heated area [Mm²]',
              'Windows ': 'Window',
              'Windows': 'Window',
              'Walls ': 'Wall',
              'Walls': 'Wall',
              'Roof ': 'Roof',
              'Floor ': 'Floor',
              }, inplace=True)

    building_data.country_code = building_data.country_code.str.upper()
    building_data["subsector"].replace({'Hotels and Restaurants':
                                        'Hotels and restaurants'}, inplace=True)
    building_data["sector"].replace({'Residential sector': 'residential',
                                     'Service sector': 'services'},
                                    inplace=True)

    # extract u-values
    u_values = building_data[(building_data.feature.str.contains("U-values"))
                             & (building_data.subsector != "Total")]

    components = list(u_values.type.unique())

    country_iso_dic = building_data.set_index("country")["country_code"].to_dict()

    # add missing /rename countries
    country_iso_dic.update({'Norway': 'NO',
                            'Iceland': 'IS',
                            'Montenegro': 'ME',
                            'Serbia': 'RS',
                            'Albania': 'AL',
                            'United Kingdom': 'GB',
                            'Bosnia and Herzegovina': 'BA',
                            'Switzerland': 'CH'})

    # heated floor area ----------------------------------------------------------
    area = building_data[(building_data.type == 'Heated area [Mm²]') &
                         (building_data.subsector != "Total")]
    area_tot = area.groupby(["country", "sector"]).sum()
    area = pd.concat([area, area.apply(lambda x: x.value /
                                          area_tot.value.loc[(x.country, x.sector)],
                                          axis=1).rename("weight")],axis=1)
    area = area.groupby(['country', 'sector', 'subsector', 'bage']).sum()
    area_tot.rename(index=country_iso_dic, inplace=True)

    # add for some missing countries floor area from other data sources
    area_missing = pd.read_csv(snakemake.input.floor_area_missing,
                               index_col=[0, 1], usecols=[0, 1, 2, 3],
                               encoding='ISO-8859-1')
    area_tot = area_tot.append(area_missing.unstack(level=-1).dropna().stack())
    area_tot = area_tot.loc[~area_tot.index.duplicated(keep='last')]

    # for still missing countries calculate floor area by population size
    pop_layout = pd.read_csv(snakemake.input.clustered_pop_layout, index_col=0)
    pop_layout["ct"] = pop_layout.index.str[:2]
    ct_total = pop_layout.total.groupby(pop_layout["ct"]).sum()

    area_per_pop = area_tot.unstack().reindex(index=ct_total.index).apply(lambda x: x / ct_total[x.index])
    missing_area_ct = ct_total.index.difference(area_tot.index.levels[0])
    for ct in missing_area_ct.intersection(ct_total.index):
        averaged_data = pd.DataFrame(
            area_per_pop.value.reindex(map_for_missings[ct]).mean()
            * ct_total[ct],
            columns=["value"])
        index = pd.MultiIndex.from_product([[ct], averaged_data.index.to_list()])
        averaged_data.index = index
        averaged_data["estimated"] = 1
        if ct not in area_tot.index.levels[0]:
            area_tot = area_tot.append(averaged_data, sort=True)
        else:
            area_tot.loc[averaged_data.index] = averaged_data

    # u_values for Poland are missing -> take them from eurostat -----------
    u_values_PL = pd.read_csv(snakemake.input.u_values_PL)
    u_values_PL.component.replace({"Walls":"Wall", "Windows": "Window"},
                                  inplace=True)
    area_PL = area.loc["Poland"].reset_index()
    data_PL = pd.DataFrame(columns=u_values.columns, index=area_PL.index)
    data_PL["country"] = "Poland"
    data_PL["country_code"] = "PL"
    # data from area
    for col in ["sector", "subsector", "bage"]:
        data_PL[col] = area_PL[col]
    data_PL["btype"] = area_PL["subsector"]

    data_PL_final = pd.DataFrame()
    for component in components:
        data_PL["type"] = component
        data_PL["value"] = data_PL.apply(lambda x: u_values_PL[(u_values_PL.component==component)
                                                               & (u_values_PL.sector==x["sector"])]
                                         [x["bage"]].iloc[0], axis=1)
        data_PL_final = data_PL_final.append(data_PL)

    u_values = pd.concat([u_values,
                          data_PL_final]).reset_index(drop=True)

    # clean data ---------------------------------------------------------------
    # smallest possible today u values for windows 0.8 (passive house standard)
    # maybe the u values for the glass and not the whole window including frame
    # for those types assumed in the dataset
    u_values.loc[(u_values.type=="Window") & (u_values.value<0.8), "value"] = 0.8
    # drop unnecessary columns
    u_values.drop(['topic', 'feature','detail', 'estimated','unit'],
                  axis=1, inplace=True, errors="ignore")


    u_values.subsector.replace(rename_sectors, inplace=True)
    u_values.btype.replace(rename_sectors, inplace=True)

    # for missing weighting of surfaces of building types assume MFH
    u_values["assumed_subsector"] = u_values.subsector
    u_values.loc[~u_values.subsector.isin(rename_sectors.values()),
                 "assumed_subsector"] = 'MFH'

    u_values.country_code.replace({"UK":"GB"}, inplace=True)
    u_values.bage.replace({'Berfore 1945':'Before 1945'}, inplace=True)
    u_values = u_values[~u_values.bage.isna()]

    u_values.set_index(["country_code", "subsector", "bage", "type"],
                       inplace=True)

    #  only take in config.yaml specified countries into account
    countries = ct_total.index
    area_tot = area_tot.loc[countries]

    return u_values, country_iso_dic, countries, area_tot, area



def prepare_building_topology(u_values, same_building_topology=True):
    """
    reads in typical building topologies (e.g. average surface of building elements)
    and typical losses trough thermal bridging and air ventilation
    """

    data_tabula = pd.read_csv(snakemake.input.data_tabula,
                              skiprows=lambda x: x in range(1,11),
                              low_memory=False).iloc[:2974]

    parameters = ["Code_Country",
                  # building type (SFH/MFH/AB)
                  "Code_BuildingSizeClass",
                  # time period of build year
                  "Year1_Building", "Year2_Building",
                  # areas [m^2]
                  "A_C_Ref", # conditioned area, internal
                  "A_Roof_1", "A_Roof_2", "A_Wall_1", "A_Wall_2",
                  "A_Floor_1", "A_Floor_2", "A_Window_1", "A_Window_2",
                  # for air ventilation loses [1/h]
                  "n_air_use", "n_air_infiltration",
                  # for losses due to thermal bridges, standard values [W/(m^2K)]
                  "delta_U_ThermalBridging",
                  # floor area related heat transfer coefficient by transmission [-]
                  "F_red_temp",
                  # refurbishment state [1: not refurbished, 2: moderate ,3: strong refurbishment]
                  'Number_BuildingVariant',
                  ]

    data_tabula = data_tabula[parameters]

    building_elements = ["Roof", "Wall", "Floor", "Window"]

    # get total area of building components
    for element in building_elements:
        elements = ["A_{}_1".format(element),
                         "A_{}_2".format(element)]
        data_tabula = pd.concat([data_tabula.drop(elements, axis=1),
                          data_tabula[elements].sum(axis=1).rename("A_{}".format(element))],
                         axis=1)

    # clean data
    data_tabula = data_tabula.loc[pd.concat([data_tabula[col]!=0 for col in
                        ["A_Wall", "A_Floor", "A_Window", "A_Roof", "A_C_Ref"]],
                       axis=1).all(axis=1)]
    data_tabula = data_tabula[data_tabula.Number_BuildingVariant.isin([1,2,3])]
    data_tabula = data_tabula[data_tabula.Code_BuildingSizeClass.isin(["AB", "SFH", "MFH", "TH"])]



    # map tabula building periods to hotmaps building periods
    def map_periods(build_year1, build_year2):
        periods = {(0, 1945): 'Before 1945',
                   (1945,1969) : '1945 - 1969',
                   (1970, 1979) :'1970 - 1979',
                   (1980, 1989) : '1980 - 1989',
                   (1990, 1999) :'1990 - 1999',
                   (2000, 2010) : '2000 - 2010',
                   (2010, 10000) : 'Post 2010'}
        minimum = 1e5
        for key in periods:
            diff = abs(build_year1-key[0]) + abs(build_year2-key[1])
            if diff < minimum:
                minimum = diff
                searched_period = periods[key]
        return searched_period

    data_tabula["bage"] = data_tabula.apply(lambda x: map_periods(x.Year1_Building, x.Year2_Building),
                                            axis=1)

    # set new index
    data_tabula = data_tabula.set_index(['Code_Country', 'Code_BuildingSizeClass',
                                         'bage', 'Number_BuildingVariant'])

    # get typical building topology
    area_cols = ['A_C_Ref', 'A_Floor', 'A_Roof', 'A_Wall', 'A_Window']
    typical_building = (data_tabula.groupby(level=[1,2]).mean()
                        .rename(index={"TH": "SFH"}).groupby(level=[0,1]).mean())

    # drop duplicates
    data_tabula = data_tabula[~data_tabula.index.duplicated(keep="first")]

    # fill missing values
    hotmaps_data_i = u_values.reset_index().set_index(["country_code", "assumed_subsector",
                                                     "bage"]).index
    # missing countries in tabular
    missing_ct = data_tabula.unstack().reindex(hotmaps_data_i.unique())
    # areas should stay constant for different retrofitting measures
    cols_constant = ['Year1_Building', 'Year2_Building', 'A_C_Ref','A_Roof',
                      'A_Wall', 'A_Floor', 'A_Window']
    for col in cols_constant:
        missing_ct[col] = missing_ct[col].combine_first(missing_ct[col]
                                                        .groupby(level=[0,1,2]).mean())
    missing_ct = missing_ct.unstack().unstack().fillna(missing_ct.unstack()
                                                       .unstack().mean())
    data_tabula = missing_ct.stack(level=[-1,-2, -3],dropna=False)

    # sets for different countries same building topology which only depends on
    # build year and subsector (MFH, SFH, AB)
    if same_building_topology:
        typical_building = ((typical_building.reindex(data_tabula.droplevel(0).index))
                            .set_index(data_tabula.index))
        data_tabula.update(typical_building[area_cols])

    # total buildings envelope surface [m^2]
    data_tabula["A_envelope"] =  data_tabula[["A_{}".format(element) for
                                              element in building_elements]].sum(axis=1)

    return data_tabula


def prepare_cost_retro(country_iso_dic):
    """
    read and prepare retro costs, annualises them if annualise_cost=True
    """
    cost_retro = pd.read_csv(snakemake.input.cost_germany,
                         nrows=4, index_col=0, usecols=[0, 1, 2, 3])
    cost_retro.rename(lambda x: x.capitalize(), inplace=True)

    window_assumptions = pd.read_csv(snakemake.input.window_assumptions,
                                     skiprows=[1], usecols=[0,1,2,3], nrows=2)

    if annualise_cost:
        cost_retro[["cost_fix", "cost_var"]] = (cost_retro[["cost_fix", "cost_var"]]
                                                .apply(lambda x: x * interest_rate /
                                                       (1 - (1 + interest_rate)
                                                        ** -cost_retro.loc[x.index,
                                                                           "life_time"])))

    # weightings of costs ---------------------------------------------
    if construction_index:
        cost_w = pd.read_csv(snakemake.input.construction_index,
                             skiprows=3, nrows=32, index_col=0)
        # since German retrofitting costs are assumed
        cost_w = ((cost_w["2018"] / cost_w.loc["Germany", "2018"])
                  .rename(index=country_iso_dic))
    else:
        cost_w = None

    if tax_weighting:
        tax_w = pd.read_csv(snakemake.input.tax_w,
                            header=12, nrows=39, index_col=0, usecols=[0, 4])
        tax_w.rename(index=country_iso_dic, inplace=True)
        tax_w = tax_w.apply(pd.to_numeric, errors='coerce').iloc[:, 0]
        tax_w.dropna(inplace=True)
    else:
        tax_w = None


    return cost_retro, window_assumptions, cost_w, tax_w


def prepare_temperature_data():
    """
    returns the temperature dependent data for each country:

        d_heat             : length of heating season pd.Series(index=countries) [days/year]
                             on those days, daily average temperature is below
                             threshold temperature t_threshold
        temperature_factor : accumulated difference between internal and
                             external temperature pd.Series(index=countries) ([K]) * [days/year]

        temperature_factor = (t_threshold - temperature_average_d_heat) * d_heat * 1/365

    """
    temperature = xr.open_dataarray(snakemake.input.air_temperature).to_pandas()
    d_heat = (temperature.groupby(temperature.columns.str[:2], axis=1).mean()
           .resample("1D").mean()<t_threshold).sum()
    temperature_average_d_heat = (temperature.groupby(temperature.columns.str[:2], axis=1)
                               .mean()
                               .apply(lambda x: get_average_temperature_during_heating_season(x, t_threshold=15)))
    # accumulated difference between internal and external temperature
    # units ([K]-[K]) * [days/year]
    temperature_factor = (t_threshold - temperature_average_d_heat) * d_heat * 1/365

    return d_heat, temperature_factor

# windows ---------------------------------------------------------------
def window_limit(l, window_assumptions):
    """
    define limit u value from which on window is retrofitted
    """
    m = (window_assumptions.diff()["u_limit"] /
         window_assumptions.diff()["strength"]).dropna().iloc[0]
    a = window_assumptions["u_limit"][0] - m * window_assumptions["strength"][0]
    return m*l + a

def u_retro_window(l, window_assumptions):
    """
    define retrofitting value depending on renovation strength
    """
    m = (window_assumptions.diff()["u_value"] /
         window_assumptions.diff()["strength"]).dropna().iloc[0]
    a = window_assumptions["u_value"][0] - m * window_assumptions["strength"][0]
    return max(m*l + a, 0.8)

def window_cost(u, cost_retro, window_assumptions):
    """
    get costs for new windows depending on u value

    """
    m = (window_assumptions.diff()["cost"] /
         window_assumptions.diff()["u_value"]).dropna().iloc[0]
    a = window_assumptions["cost"][0] - m * window_assumptions["u_value"][0]
    window_cost = m*u + a
    if annualise_cost:
        window_cost = window_cost * interest_rate / (1 - (1 + interest_rate)
                      ** -cost_retro.loc["Window", "life_time"])
    return window_cost


def calculate_costs(u_values, l, cost_retro, window_assumptions):
    """
    returns costs for a given retrofitting strength weighted by the average
    surface/volume ratio of the component for each building type
    """
    return u_values.apply(lambda x: (cost_retro.loc[x.name[3], "cost_var"] *
                                     100 * float(l) * l_weight.loc[x.name[3]][0]
                                     + cost_retro.loc[x.name[3], "cost_fix"]) * x.A_element / x.A_C_Ref
                              if x.name[3]!="Window"
                              else (window_cost(x["new_U_{}".format(l)], cost_retro, window_assumptions) *
                                    x.A_element / x.A_C_Ref
                                    if x.value>window_limit(float(l), window_assumptions) else 0),
                             axis=1)


def calculate_new_u(u_values, l, l_weight, window_assumptions, k=0.035):
    """
    calculate U-values after building retrofitting, depending on the old
    U-values (u_values). This is for simple insulation measuers, adding
    an additional layer of insulation.

    They depend for the components Roof, Wall, Floor on the additional
    insulation thickness (l), and the weighting for the corresponding
    component (l_weight).

    Windows are renovated to new ones with U-value (function: u_retro_window(l))
    only if the are worse insulated than a certain limit value
    (function: window_limit).

    Parameters
    ----------
    u_values: pd.DataFrame
    l: string
    l_weight: pd.DataFrame (component, weight)
    k: thermal conductivity

    """
    return u_values.apply(lambda x:
                                 k / ((k / x.value) +
                                      (float(l) * l_weight.loc[x.name[3]]))
                                 if x.name[3]!="Window"
                             else (min(x.value, u_retro_window(float(l), window_assumptions))
                                   if x.value>window_limit(float(l), window_assumptions) else x.value),
                             axis=1)


def map_tabula_to_hotmaps(df_tabula, df_hotmaps, column_prefix):
    """
    maps tabula data to hotmaps data with wished column name prefix

    Parameters
    ----------
    df_tabula : pd.Series
        tabula data with pd.MultiIndex
    df_hotmaps : pd.DataFrame
        dataframe with hotmaps pd.MultiIndex
    column_prefix : string
        column prefix to rename column names of df_tabula

    Returns
    -------
    pd.DataFrame (index=df_hotmaps.index)
        returns df_tabula with hotmaps index

    """
    values = (df_tabula.unstack()
              .reindex(df_hotmaps.rename(index =
                                lambda x: "MFH" if x not in rename_sectors.values()
                                else x, level=1).index))
    values.columns = pd.MultiIndex.from_product([[column_prefix], values.columns])
    values.index = df_hotmaps.index
    return values


def get_solar_gains_per_year(window_area):
    """
    returns solar heat gains during heating season in [kWh/a] depending on
    the window area [m^2] of the building, assuming a equal distributed window
    orientation (east, south, north, west)
    """
    return sum(external_shading * frame_area_fraction * non_perpendicular
               * 0.25 * window_area * solar_global_radiation)


def map_to_lstrength(l_strength, df):
    """
    renames column names from a pandas dataframe to map tabula retrofitting
    strengths [2 = moderate, 3 = ambitious] to l_strength
    """
    middle = len(l_strength) // 2
    map_to_l = pd.MultiIndex.from_arrays([middle*[2] + len(l_strength[middle:])*[3],l_strength])
    l_strength_df = (df.stack(-2).reindex(map_to_l, axis=1, level=0)
                    .droplevel(0, axis=1).unstack().swaplevel(axis=1).dropna(axis=1))
    return pd.concat([df.drop([2,3], axis=1, level=1), l_strength_df], axis=1)


def calculate_heat_losses(u_values, data_tabula, l_strength, temperature_factor):
    """
    calculates total annual heat losses Q_ht for different insulation thiknesses
    (l_strength), depening on current insulation state (u_values), standard
    building topologies and air ventilation from TABULA (data_tabula) and
    the accumulated difference between internal and external temperature
    during the heating season (temperature_factor).

    Total annual heat losses Q_ht constitute from losses by:
        (1) transmission (H_tr_e)
        (2) thermal bridges (H_tb)
        (3) ventilation (H_ve)
    weighted by  a factor (F_red_temp) which is taken account for non-uniform heating
    and the temperature factor of the heating season

     Q_ht [W/m^2] = (H_tr_e + H_tb + H_ve) [W/m^2K] * F_red_temp * temperature_factor [K]

     returns Q_ht as pd.DataFrame(index=['country_code', 'subsector', 'bage'],
                          columns=[current (1.) + retrofitted (l_strength)])

    """
    #  (1) by transmission
    # calculate new U values of building elements due to additional insulation
    for l in l_strength:
        u_values["new_U_{}".format(l)] = calculate_new_u(u_values,
                                                         l, l_weight, window_assumptions)
    # surface area of building components [m^2]
    area_element = (data_tabula[["A_{}".format(e) for e in u_values.index.levels[3]]]
                    .rename(columns=lambda x: x[2:]).stack().unstack(-2).stack())
    u_values["A_element"] = map_tabula_to_hotmaps(area_element,
                                                  u_values, "A_element").xs(1, level=1, axis=1)

    # heat transfer H_tr_e [W/m^2K] through building element
    # U_e * A_e / A_C_Ref
    columns = ["value"] + ["new_U_{}".format(l) for l in l_strength]
    heat_transfer = pd.concat([u_values[columns].mul(u_values.A_element, axis=0),
                               u_values.A_element], axis=1)
    # get real subsector back in index
    heat_transfer.index = u_values.index
    heat_transfer = heat_transfer.groupby(level=[0,1,2]).sum()

    # rename columns of heat transfer H_tr_e [W/K] and envelope surface A_envelope [m^2]
    heat_transfer.rename(columns={"A_element":"A_envelope",
                                  },inplace=True)

    # map reference area
    heat_transfer["A_C_Ref"] = map_tabula_to_hotmaps(data_tabula.A_C_Ref,
                                                     heat_transfer,
                                                     "A_C_Ref").xs(1.,level=1,axis=1)
    u_values["A_C_Ref"] = map_tabula_to_hotmaps(data_tabula.A_C_Ref,
                                                u_values,
                                                "A_C_Ref").xs(1.,level=1,axis=1)

    # get heat transfer  by transmission through building element [W/(m^2K)]
    heat_transfer_perm2 = heat_transfer[columns].div(heat_transfer.A_C_Ref, axis=0)
    heat_transfer_perm2.columns = pd.MultiIndex.from_product([["H_tr_e"], [1.] + l_strength])

    # (2) heat transfer by thermal bridges H_tb [W/(m^2K)]
    # H_tb = delta_U [W/(m^2K)]* A_envelope [m^2] / A_C_Ref [m^2]
    H_tb_tabula = data_tabula.delta_U_ThermalBridging * data_tabula.A_envelope / data_tabula.A_C_Ref
    heat_transfer_perm2 = pd.concat([heat_transfer_perm2,
                                     map_tabula_to_hotmaps(H_tb_tabula, heat_transfer_perm2, "H_tb")], axis=1)


    # (3) by ventilation H_ve [W/(m²K)]
    # = c_p_air [Wh/(m^3K)] * (n_air_use + n_air_infilitraion) [1/h] * h_room [m]
    H_ve_tabula = (data_tabula.n_air_infiltration + data_tabula.n_air_use) * c_p_air * h_room
    heat_transfer_perm2 = pd.concat([heat_transfer_perm2,
                                     map_tabula_to_hotmaps(H_ve_tabula, heat_transfer_perm2, "H_ve")],
                                    axis=1)


    # F_red_temp factor which is taken account for non-uniform heating e.g.
    # lower heating/switch point during night times/weekends
    # effect is significant for buildings with poor insulation
    # for well insulated buildings/passive houses it has nearly no effect
    # based on tabula values depending on the building type
    F_red_temp = map_tabula_to_hotmaps(data_tabula.F_red_temp,
                                       heat_transfer_perm2,
                                       "F_red_temp")
    # total heat transfer Q_ht [W/m^2] =
    # (H_tr_e + H_tb + H_ve) [W/m^2K] * F_red_temp * temperature_factor [K]
    # temperature_factor = (t_threshold - temperature_average_d_heat) * d_heat * 1/365
    heat_transfer_perm2 = map_to_lstrength(l_strength, heat_transfer_perm2)
    F_red_temp = map_to_lstrength(l_strength, F_red_temp)

    Q_ht = (heat_transfer_perm2.groupby(level=1,axis=1).sum()
            .mul(F_red_temp.droplevel(0, axis=1))
            .mul(temperature_factor.reindex(heat_transfer_perm2.index,level=0), axis=0))

    return Q_ht, heat_transfer_perm2


def calculate_heat_gains(data_tabula, heat_transfer_perm2, d_heat):
    """
    calculates heat gains Q_gain [W/m^2], which consititure from gains by:
        (1) solar radiation
        (2) internal heat gains

    """
     # (1) by solar radiation H_solar [W/m^2]
    # solar radiation [kWhm^2/a] / A_C_Ref [m^2] *1e3[1/k] / 8760 [a/h]
    H_solar = (data_tabula.A_Window.apply(lambda x: get_solar_gains_per_year(x))
               / data_tabula.A_C_Ref * 1e3 / 8760)

    Q_gain = map_tabula_to_hotmaps(H_solar, heat_transfer_perm2, "H_solar").xs(1.,level=1, axis=1)

    # (2) by  internal H_int
    # phi [W/m^2] * d_heat [d/a] * 1/365 [a/d] -> W/m^2
    Q_gain["H_int"] = (phi_int * d_heat * 1/365).reindex(index=heat_transfer_perm2.index, level=0)

    return Q_gain

def calculate_gain_utilisation_factor(heat_transfer_perm2, Q_ht, Q_gain):
    """
    calculates gain utilisation factor nu
    """
    # time constant of the building tau [h] = c_m [Wh/(m^2K)] * 1 /(H_tr_e+H_tb*H_ve) [m^2 K /W]
    tau = c_m / heat_transfer_perm2.groupby(level=1,axis=1).sum()
    alpha = alpha_H_0 + (tau/tau_H_0)
    # heat balance ratio
    gamma = (1 / Q_ht).mul(Q_gain.sum(axis=1), axis=0)
    # gain utilisation factor
    nu = (1 - gamma**alpha) / (1 - gamma**(alpha+1))

    return nu


def calculate_space_heat_savings(u_values, data_tabula, l_strength,
                                 temperature_factor, d_heat):
    """
    calculates space heat savings (dE_space [per unit of unrefurbished state])
    through retrofitting of the thermal envelope by additional insulation
    material (l_strength[m])
    """
    # heat losses Q_ht [W/m^2]
    Q_ht, heat_transfer_perm2 = calculate_heat_losses(u_values, data_tabula,
                                                      l_strength, temperature_factor)
    # heat gains Q_gain [W/m^2]
    Q_gain = calculate_heat_gains(data_tabula, heat_transfer_perm2, d_heat)

    # calculate gain utilisation factor nu [dimensionless]
    nu = calculate_gain_utilisation_factor(heat_transfer_perm2, Q_ht, Q_gain)

    # total space heating demand E_space
    E_space = Q_ht - nu.mul(Q_gain.sum(axis=1), axis=0)
    dE_space = E_space.div(E_space[1.], axis=0).iloc[:, 1:]
    dE_space.columns = pd.MultiIndex.from_product([["dE"], l_strength])

    return dE_space


def calculate_retro_costs(u_values, l_strength, cost_retro):
    """
    returns costs of different retrofitting measures
    """
    costs = pd.concat([calculate_costs(u_values, l, cost_retro, window_assumptions).rename(l)
                       for l in l_strength], axis=1)

    # energy and costs per country, sector, subsector and year
    cost_tot = costs.groupby(level=['country_code', 'subsector', 'bage']).sum()
    cost_tot.columns = pd.MultiIndex.from_product([["cost"], cost_tot.columns])

    return cost_tot


def sample_dE_costs_area(area, area_tot, costs, dE_space, countries,
                         construction_index, tax_weighting):
    """
    bring costs and energy savings together, fill area and costs per energy
    savings for missing countries, weight costs,
    determine "moderate" and "ambitious" retrofitting
    """
    sub_to_sector_dict = (area.reset_index().replace(rename_sectors)
                          .set_index("subsector")["sector"].to_dict())

    area_reordered = ((area.rename(index=country_iso_dic, level=0)
                           .rename(index=rename_sectors, level=2)
                           .reset_index()).rename(columns={"country":"country_code"})
                           .set_index(["country_code", "subsector", "bage"]))

    cost_dE =(pd.concat([costs, dE_space], axis=1)
              .mul(area_reordered.weight, axis=0)
              .rename(sub_to_sector_dict,level=1).groupby(level=[0,1]).sum())

    # map missing countries
    for ct in countries.difference(cost_dE.index.levels[0]):
        averaged_data = (cost_dE.reindex(index=map_for_missings[ct], level=0).mean(level=1)
                         .set_index(pd.MultiIndex
                                    .from_product([[ct], cost_dE.index.levels[1]])))
        cost_dE = cost_dE.append(averaged_data)


    # weights costs after construction index
    if construction_index:
        for ct in list(map_for_missings.keys() - cost_w.index):
            cost_w.loc[ct] = cost_w.reindex(index=map_for_missings[ct]).mean()
        cost_dE.cost = cost_dE.cost.mul(cost_w, level=0, axis=0)

    # weights cost depending on country taxes
    if tax_weighting:
        for ct in list(map_for_missings.keys() - tax_w.index):
            tax_w[ct] = tax_w.reindex(index=map_for_missings[ct]).mean()
        cost_dE.cost = cost_dE.cost.mul(tax_w, level=0, axis=0)

    # drop not considered countries
    cost_dE = cost_dE.reindex(countries,level=0)
    # get share of residential and sevice floor area
    sec_w = area_tot.value / area_tot.value.groupby(level=0).sum()
    # get the total cost-energy-savings weight by sector area
    tot = (cost_dE.mul(sec_w, axis=0).groupby(level="country_code").sum()
           .set_index(pd.MultiIndex
                      .from_product([cost_dE.index.unique(level="country_code"), ["tot"]])))
    cost_dE = cost_dE.append(tot).unstack().stack()

    summed_area = (pd.DataFrame(area_tot.groupby("country").sum())
                   .set_index(pd.MultiIndex.from_product(
                          [area_tot.index.unique(level="country"), ["tot"]])))
    area_tot = area_tot.append(summed_area).unstack().stack()



    cost_per_saving = (cost_dE["cost"] / (1-cost_dE["dE"])) #.diff(axis=1).dropna(axis=1)


    moderate_min = cost_per_saving.idxmin(axis=1)
    moderate_dE_cost = pd.concat([cost_dE.loc[i].xs(moderate_min.loc[i], level=1)
                                  for i in moderate_min.index], axis=1).T
    moderate_dE_cost.columns = pd.MultiIndex.from_product([moderate_dE_cost.columns,
                                                           ["moderate"]])

    ambitious_dE_cost = cost_dE.xs("0.26", level=1,axis=1)
    ambitious_dE_cost.columns = pd.MultiIndex.from_product([ambitious_dE_cost.columns,
                                                           ["ambitious"]])

    cost_dE_new = pd.concat([moderate_dE_cost, ambitious_dE_cost], axis=1)

    return cost_dE_new, area_tot


#%% --- MAIN --------------------------------------------------------------
if __name__ == "__main__":
    if 'snakemake' not in globals():
<<<<<<< HEAD
        import yaml
        import os
        from vresutils.snakemake import MockSnakemake
        snakemake = MockSnakemake(
            wildcards=dict(
                network='elec',
                simpl='',
                clusters='50',
                lv='1',
                opts='Co2L-3H',
                sector_opts="[Co2L0p0-168H-T-H-B-I]"),
            input=dict(
                building_stock="data/retro/data_building_stock.csv",
                data_tabula="data/retro/tabula-calculator-calcsetbuilding.csv",
                u_values_PL="data/retro/u_values_poland.csv",
                air_temperature = "resources/temp_air_total_elec_s{simpl}_{clusters}.nc",
                tax_w="data/retro/electricity_taxes_eu.csv",
                construction_index="data/retro/comparative_level_investment.csv",
                floor_area_missing="data/retro/floor_area_missing.csv",
                clustered_pop_layout="resources/pop_layout_elec_s{simpl}_{clusters}.csv",
                cost_germany="data/retro/retro_cost_germany.csv",
                window_assumptions="data/retro/window_assumptions.csv"),
            output=dict(
                retro_cost="resources/retro_cost_elec_s{simpl}_{clusters}.csv",
                floor_area="resources/floor_area_elec_s{simpl}_{clusters}.csv")
=======
        from helper import mock_snakemake
        snakemake = mock_snakemake(
            'build_retro_cost',
            simpl='',
            clusters=48,
            lv=1.0,
            sector_opts='Co2L0-168H-T-H-B-I-solar3-dist1'
>>>>>>> de46177e
        )

#  ********  config  *********************************************************

    retro_opts =  snakemake.config["sector"]["retrofitting"]
    interest_rate = retro_opts["interest_rate"]
    annualise_cost = retro_opts["annualise_cost"]  # annualise the investment costs
    tax_weighting = retro_opts["tax_weighting"]   # weight costs depending on taxes in countries
    construction_index = retro_opts["construction_index"]   # weight costs depending on labour/material costs per ct

    # mapping missing countries by neighbours
    map_for_missings = {
        "AL": ["BG", "RO", "GR"],
        "BA": ["HR"],
        "RS": ["BG", "RO", "HR", "HU"],
        "MK": ["BG", "GR"],
        "ME": ["BA", "AL", "RS", "HR"],
        "CH": ["SE", "DE"],
        "NO": ["SE"],
        }

#   (1) prepare data **********************************************************

    # building stock data -----------------------------------------------------
    # hotmaps u_values, heated floor areas per sector
    u_values, country_iso_dic, countries, area_tot, area = prepare_building_stock_data()
    # building topology, thermal bridges, ventilation losses
    data_tabula = prepare_building_topology(u_values)
    # costs for retrofitting -------------------------------------------------
    cost_retro, window_assumptions, cost_w, tax_w = prepare_cost_retro(country_iso_dic)
    # temperature dependend parameters
    d_heat, temperature_factor = prepare_temperature_data()


#  (2) space heat savings ****************************************************
    dE_space = calculate_space_heat_savings(u_values, data_tabula, l_strength,
                                            temperature_factor, d_heat)

#  (3) costs *****************************************************************
    costs = calculate_retro_costs(u_values, l_strength, cost_retro)

#  (4) cost-dE and area per sector *******************************************
    cost_dE, area_tot = sample_dE_costs_area(area, area_tot, costs, dE_space, countries,
                                             construction_index, tax_weighting)

#   save *********************************************************************
    cost_dE.to_csv(snakemake.output.retro_cost)
    area_tot.to_csv(snakemake.output.floor_area)
<|MERGE_RESOLUTION|>--- conflicted
+++ resolved
@@ -826,33 +826,6 @@
 #%% --- MAIN --------------------------------------------------------------
 if __name__ == "__main__":
     if 'snakemake' not in globals():
-<<<<<<< HEAD
-        import yaml
-        import os
-        from vresutils.snakemake import MockSnakemake
-        snakemake = MockSnakemake(
-            wildcards=dict(
-                network='elec',
-                simpl='',
-                clusters='50',
-                lv='1',
-                opts='Co2L-3H',
-                sector_opts="[Co2L0p0-168H-T-H-B-I]"),
-            input=dict(
-                building_stock="data/retro/data_building_stock.csv",
-                data_tabula="data/retro/tabula-calculator-calcsetbuilding.csv",
-                u_values_PL="data/retro/u_values_poland.csv",
-                air_temperature = "resources/temp_air_total_elec_s{simpl}_{clusters}.nc",
-                tax_w="data/retro/electricity_taxes_eu.csv",
-                construction_index="data/retro/comparative_level_investment.csv",
-                floor_area_missing="data/retro/floor_area_missing.csv",
-                clustered_pop_layout="resources/pop_layout_elec_s{simpl}_{clusters}.csv",
-                cost_germany="data/retro/retro_cost_germany.csv",
-                window_assumptions="data/retro/window_assumptions.csv"),
-            output=dict(
-                retro_cost="resources/retro_cost_elec_s{simpl}_{clusters}.csv",
-                floor_area="resources/floor_area_elec_s{simpl}_{clusters}.csv")
-=======
         from helper import mock_snakemake
         snakemake = mock_snakemake(
             'build_retro_cost',
@@ -860,7 +833,6 @@
             clusters=48,
             lv=1.0,
             sector_opts='Co2L0-168H-T-H-B-I-solar3-dist1'
->>>>>>> de46177e
         )
 
 #  ********  config  *********************************************************
