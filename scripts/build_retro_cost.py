--- conflicted
+++ resolved
@@ -880,11 +880,7 @@
     Calculates gain utilisation factor nu.
     """
     # time constant of the building tau [h] = c_m [Wh/(m^2K)] * 1 /(H_tr_e+H_tb*H_ve) [m^2 K /W]
-<<<<<<< HEAD
-    tau = c_m / heat_transfer_perm2.T.groupby(level=1).sum().T
-=======
     tau = c_m / heat_transfer_perm2.T.groupby(axis=1).sum().T
->>>>>>> c3bcaee1
     alpha = alpha_H_0 + (tau / tau_H_0)
     # heat balance ratio
     gamma = (1 / Q_ht).mul(Q_gain.sum(axis=1), axis=0)
