--- conflicted
+++ resolved
@@ -3472,21 +3472,11 @@
         pnl = c.pnl
         agg = define_clustering(pd.Index(pnl.keys()), aggregate_dict)
         for k in pnl.keys():
-<<<<<<< HEAD
 
             def renamer(s):
                 return s.replace("residential ", "").replace("services ", "")
 
-            pnl[k] = pnl[k].groupby(renamer, axis=1).agg(agg[k], **agg_group_kwargs)
-=======
-            pnl[k].rename(
-                columns=lambda x: x.replace("residential ", "").replace(
-                    "services ", ""
-                ),
-                inplace=True,
-            )
-            pnl[k] = pnl[k].T.groupby(level=0).agg(agg[k], **agg_group_kwargs).T
->>>>>>> de2f9cf4
+            pnl[k] = pnl[k].T.groupby(renamer).agg(agg[k], **agg_group_kwargs).T
 
         # remove unclustered assets of service/residential
         to_drop = c.df.index.difference(df.index)
